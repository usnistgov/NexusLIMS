<?xml version="1.0" encoding="UTF-8"?>
<xs:schema targetNamespace="https://data.nist.gov/od/dm/nexus/experiment/v1.0"
  xmlns:nx="https://data.nist.gov/od/dm/nexus/experiment/v1.0"
  xmlns="http://www.w3.org/2001/XMLSchema" xmlns:xs="http://www.w3.org/2001/XMLSchema"
  xmlns:xsi="http://www.w3c.org/2001/XMLSchema-instance" elementFormDefault="unqualified"
  attributeFormDefault="unqualified" version="0.10-07-2018">

  <xs:annotation>
    <xs:documentation>
        A metadata schema for describing an experiment utilizing equipment
        from the Nexus Microscopy Lab.
      </xs:documentation>
  </xs:annotation>

  <xs:element name="Experiment" type="nx:Experiment">
    <xs:annotation>
      <xs:appinfo>
       </xs:appinfo>
      <xs:documentation>
         The root element for a document describing an Experiment
       </xs:documentation>
    </xs:annotation>
  </xs:element>

  <xs:complexType name="Experiment">
    <xs:annotation>
      <xs:documentation>
           A description of an experiment using an instrument in Nexus
           Microscopy Lab
         </xs:documentation>
    </xs:annotation>

    <xs:sequence>

      <xs:element name="title" type="xs:token" minOccurs="0">
        <xs:annotation>
          <xs:appinfo>
               <label>Title</label>
             </xs:appinfo>
          <xs:documentation>The title of this experiment</xs:documentation>
        </xs:annotation>
      </xs:element>

      <xs:element name="id" type="xs:token" minOccurs="0">
        <xs:annotation>
          <xs:appinfo>
               <label>Identifier</label>
             </xs:appinfo>
          <xs:documentation>
               A unique identifier assigned to this record.
             </xs:documentation>
        </xs:annotation>
      </xs:element>

      <xs:element name="summary" type="nx:Summary">
        <xs:annotation>
          <xs:appinfo>
               <label>Summary</label>
             </xs:appinfo>
          <xs:documentation>
               A collection of metadata that summarize the overall use and
               intent of the experiment.
             </xs:documentation>
        </xs:annotation>
      </xs:element>

      <xs:element name="sample" type="nx:Sample" minOccurs="0" maxOccurs="unbounded">
        <xs:annotation>
          <xs:appinfo>
               <label>Sample</label>
             </xs:appinfo>
          <xs:documentation>
               A description of a sample examined in this experiment.
             </xs:documentation>
        </xs:annotation>
      </xs:element>

      <xs:element name="project" type="nx:Project" minOccurs="0" maxOccurs="unbounded">
        <xs:annotation>
          <xs:appinfo>
            <label>Project</label>
          </xs:appinfo>
          <xs:documentation>
            A description of projects of which this Experiment is a part.
          </xs:documentation>
        </xs:annotation>
      </xs:element>

      <xs:element name="acquisitionActivity" type="nx:AcquisitionActivity" minOccurs="0"
        maxOccurs="unbounded">
        <xs:annotation>
          <xs:appinfo>
               <label>Acquisition Activity</label>
             </xs:appinfo>
          <xs:documentation>
               A description of a specific group of data acqusition during this
               experimental session.
             </xs:documentation>
        </xs:annotation>
      </xs:element>

      <xs:element name="notes" type="nx:Notes" minOccurs="0" maxOccurs="unbounded">
        <xs:annotation>
          <xs:documentation>
              Largely unformatted notes taken regarding the current sample
            </xs:documentation>
        </xs:annotation>
      </xs:element>

    </xs:sequence>
  </xs:complexType>

  <xs:complexType name="Summary">
    <xs:annotation>
      <xs:documentation>
           A collection of metadata that summarize the overall use and
           intent of the experiment.
         </xs:documentation>
    </xs:annotation>

    <xs:sequence>
      <xs:element name="experimenter" type="xs:token" minOccurs="0" maxOccurs="unbounded">
        <xs:annotation>
          <xs:appinfo>
               <label>Experimenter</label>
             </xs:appinfo>
          <xs:documentation>
               The name of the user running this experiment.
             </xs:documentation>
        </xs:annotation>
      </xs:element>

      <xs:element name="collaborator" type="xs:token" minOccurs="0" maxOccurs="unbounded">
        <xs:annotation>
          <xs:appinfo>
               <label>Collaborator</label>
             </xs:appinfo>
          <xs:documentation>
               The name of a notable collaborator in the experiment
             </xs:documentation>
        </xs:annotation>
      </xs:element>

      <xs:element name="instrument" type="nx:Instrument" minOccurs="0" maxOccurs="unbounded">
        <xs:annotation>
          <xs:appinfo>
               <label>Instrument</label>
             </xs:appinfo>
          <xs:documentation>
               The instrument used in this experiment
             </xs:documentation>
        </xs:annotation>
      </xs:element>

      <xs:element name="reservationStart" type="xs:dateTime" minOccurs="0">
        <xs:annotation>
          <xs:appinfo>
               <label>Reservation start time</label>
             </xs:appinfo>
          <xs:documentation>The start time of this experiment</xs:documentation>
        </xs:annotation>
      </xs:element>

      <xs:element name="reservationEnd" type="xs:dateTime" minOccurs="0">
        <xs:annotation>
          <xs:appinfo>
               <label>Reservation end time</label>
             </xs:appinfo>
          <xs:documentation>The end time of this experiment</xs:documentation>
        </xs:annotation>
      </xs:element>

      <xs:element name="motivation" type="xs:string" minOccurs="0">
        <xs:annotation>
          <xs:appinfo>
               <label>Motivation</label>
             </xs:appinfo>
          <xs:documentation>
               A prose description of the motivation, purpose, or other intent
               behind this experiment.
             </xs:documentation>
        </xs:annotation>
      </xs:element>


    </xs:sequence>
  </xs:complexType>

  <xs:complexType name="Sample">
    <xs:annotation>
      <xs:documentation>
           A collection of metadata that describe a sample examined during
           an experiment.
         </xs:documentation>
    </xs:annotation>

    <xs:sequence>
      <xs:element name="name" type="xs:token" minOccurs="0">
        <xs:annotation>
          <xs:documentation>
                 A name for the sample (for display purposes)
               </xs:documentation>
        </xs:annotation>
      </xs:element>

      <xs:element name="description" type="xs:token" minOccurs="0" maxOccurs="unbounded">
        <xs:annotation>
          <xs:documentation>
                 A description of the sample (where each occurance can
                 be thought of as a separate paragraph).
               </xs:documentation>
        </xs:annotation>
      </xs:element>

      <xs:element name="notes" type="nx:Notes" minOccurs="0" maxOccurs="unbounded">
        <xs:annotation>
          <xs:documentation>
                 Largely unformatted notes taken regarding the current sample
               </xs:documentation>
        </xs:annotation>
      </xs:element>

    </xs:sequence>
    <xs:attribute name="id" type="xs:string">
      <xs:annotation>
        <xs:documentation>
              An identifier (unique to this document) that identifies
              the current sample.  This can be the sample name if it
              is unique.
            </xs:documentation>
      </xs:annotation>
    </xs:attribute>
  </xs:complexType>

    <xs:complexType name="Project">
    <xs:annotation>
      <xs:documentation>
           A collection of metadata that describes a project to which an
           Experiment can belong.
      </xs:documentation>
    </xs:annotation>
    <xs:sequence>
      <xs:element name="name" type="xs:token" minOccurs="0">
        <xs:annotation>
          <xs:documentation>
                 A name for the project (for display purposes)
               </xs:documentation>
        </xs:annotation>
      </xs:element>

      <xs:element name="division" type="xs:integer" minOccurs="0">
        <xs:annotation>
          <xs:documentation>
            The division ID (an integer) to which this project belongs
          </xs:documentation>
        </xs:annotation>
      </xs:element>
      <xs:element name="group" type="xs:integer" minOccurs="0">
        <xs:annotation>
          <xs:documentation>
            The group ID (an integer) within a division to which this
            project belongs
          </xs:documentation>
        </xs:annotation>
      </xs:element>
      <xs:element name="project_id" type="xs:token" minOccurs="0">
        <xs:annotation>
          <xs:documentation>
            The specific project ID within a research group/division
          </xs:documentation>
        </xs:annotation>
      </xs:element>
      <xs:element name="project_URI" type="xs:anyURI" minOccurs="0">
        <xs:annotation>
          <xs:documentation>
            An (optional) link to this project in another database
          </xs:documentation>
        </xs:annotation>
      </xs:element>
    </xs:sequence>
  </xs:complexType>

  <xs:complexType name="AcquisitionActivity">
    <xs:annotation>
      <xs:documentation>
           A collection of metadata that describe a specific group
           of acquired data during the Experiment.
         </xs:documentation>
    </xs:annotation>

    <xs:sequence>
      <xs:element name="startTime" type="xs:dateTime" minOccurs="0">
        <xs:annotation>
          <xs:documentation>
                 A date and time recorded as the start of this activity.
                 This can be the time of the creation of the of the first
                 dataset.
               </xs:documentation>
        </xs:annotation>
      </xs:element>

      <xs:element name="sampleID" type="xs:token" minOccurs="0">
        <xs:annotation>
          <xs:documentation>
                 The identifier for the sample that was part of this
                 acquisition activity.  This should match a value of
                 the id attribute for a sample element included in
                 this document.
               </xs:documentation>
        </xs:annotation>
      </xs:element>

      <xs:element name="setup" type="nx:Setup" minOccurs="0">
        <xs:annotation>
          <xs:documentation>
                 Metadata describing the set-up of the instrument
                 during the current Acqusition Activity.
               </xs:documentation>
        </xs:annotation>
      </xs:element>

      <xs:element name="notes" type="nx:Notes" minOccurs="0" maxOccurs="unbounded">
        <xs:annotation>
          <xs:documentation>
            Largely unformatted notes taken regarding the current Acqusition Activity
               </xs:documentation>
        </xs:annotation>
      </xs:element>

      <xs:element name="dataset" type="nx:Dataset" minOccurs="0" maxOccurs="unbounded">
        <xs:annotation>
          <xs:documentation>
                 A file or named set of files that was acquired during
                 the current Acqusition Activity.
               </xs:documentation>
        </xs:annotation>
      </xs:element>
    </xs:sequence>

    <xs:attribute name="seqno" type="xs:integer">
      <xs:annotation>
        <xs:documentation>
          A number that indicates the order that this Acqusition Activity occurred
          within a sequence of Acqusition Activities.
            </xs:documentation>
      </xs:annotation>
    </xs:attribute>
  </xs:complexType>

  <xs:complexType name="Notes">
    <xs:annotation>
      <xs:documentation>
           Generic content pulled as notes (lightly structured).
         </xs:documentation>
    </xs:annotation>

    <xs:sequence>
      <xs:element name="entry" type="nx:Entry" minOccurs="0" maxOccurs="unbounded">
        <xs:annotation>
          <xs:documentation>
                 A section of the notes.  Each section can be of a different
                 type with different structural content (e.g. for text, an
                 image, a table, etc.)
               </xs:documentation>
        </xs:annotation>
      </xs:element>
    </xs:sequence>

    <xs:attribute name="source" type="xs:string">
      <xs:annotation>
        <xs:documentation>
              A label indicating where the notes were extracted from (e.g. "ELN")
            </xs:documentation>
      </xs:annotation>
    </xs:attribute>

  </xs:complexType>

  <xs:complexType name="Entry">
    <xs:annotation>
      <xs:documentation>
           An entry into a set of notes.  This type serves as a base type
           for different sub-types.
         </xs:documentation>
    </xs:annotation>

    <xs:sequence> </xs:sequence>
  </xs:complexType>

  <xs:complexType name="TextEntry">
    <xs:annotation>
      <xs:documentation>
           A text entry into a set of notes.
         </xs:documentation>
    </xs:annotation>

    <xs:complexContent>
      <xs:extension base="nx:Entry">
        <xs:sequence>
          <xs:element name="p" type="xs:token" minOccurs="1" maxOccurs="unbounded">
            <xs:annotation>
              <xs:documentation>
                     Free text content
                   </xs:documentation>
            </xs:annotation>
          </xs:element>
        </xs:sequence>
      </xs:extension>
    </xs:complexContent>
  </xs:complexType>

  <xs:complexType name="ImageEntry">
    <xs:annotation>
      <xs:documentation>
           An image entry into a set of notes.
         </xs:documentation>
    </xs:annotation>

    <xs:complexContent>
      <xs:extension base="nx:Entry">
        <xs:sequence>
          <xs:sequence>
            <xs:element name="imageURL" type="xs:anyURI" minOccurs="1" maxOccurs="unbounded">
              <xs:annotation>
                <xs:documentation>
                       A link to an image inserted into the notes
                     </xs:documentation>
              </xs:annotation>
            </xs:element>
          </xs:sequence>
        </xs:sequence>
      </xs:extension>
    </xs:complexContent>
  </xs:complexType>

  <xs:complexType name="TableEntry">
    <xs:annotation>
      <xs:documentation>
           A table entry into a set of notes.
         </xs:documentation>
    </xs:annotation>

    <xs:complexContent>
      <xs:extension base="nx:Entry">
        <xs:sequence>
          <xs:sequence>
            <xs:element name="table" type="nx:Table" minOccurs="1" maxOccurs="unbounded">
              <xs:annotation>
                <xs:documentation>
                       Tabular content inserted into the notes
                     </xs:documentation>
              </xs:annotation>
            </xs:element>
          </xs:sequence>
        </xs:sequence>
      </xs:extension>
    </xs:complexContent>
  </xs:complexType>

  <xs:complexType name="Table">
    <xs:annotation>
      <xs:documentation>
           A single grid of tabular information
         </xs:documentation>
    </xs:annotation>

    <xs:sequence>
      <xs:element name="title" type="xs:token" minOccurs="0" maxOccurs="1">
        <xs:annotation>
          <xs:documentation>
                 The title for the table
               </xs:documentation>
        </xs:annotation>
      </xs:element>
      <xs:element name="header" type="nx:TableHeader">
        <xs:annotation>
          <xs:documentation>
                 The description of the table's columns
               </xs:documentation>
        </xs:annotation>
      </xs:element>
      <xs:element name="rows" type="nx:TableRows">
        <xs:annotation>
          <xs:documentation>
                 The main data of the table, organized into rows
               </xs:documentation>
        </xs:annotation>
      </xs:element>
    </xs:sequence>
  </xs:complexType>

  <xs:complexType name="TableHeader">
    <xs:annotation>
      <xs:documentation>
           A description of a table's columns
         </xs:documentation>
    </xs:annotation>

    <xs:sequence>
      <xs:element name="column" type="nx:TableColumn" minOccurs="0" maxOccurs="unbounded">
        <xs:annotation>
          <xs:documentation>
                 A single column of data in the table
               </xs:documentation>
        </xs:annotation>
      </xs:element>
    </xs:sequence>
  </xs:complexType>

  <xs:complexType name="TableColumn">
    <xs:annotation>
      <xs:documentation>
           A description of one column in a table
         </xs:documentation>
    </xs:annotation>

    <xs:simpleContent>
      <xs:extension base="xs:token">
        <xs:attribute name="id">
          <xs:annotation>
            <xs:documentation>
                The identifier to assign to this column (for reference by
                cell elements).
              </xs:documentation>
          </xs:annotation>
        </xs:attribute>
      </xs:extension>
    </xs:simpleContent>

  </xs:complexType>

  <xs:complexType name="TableRows">
    <xs:annotation>
      <xs:documentation>
           The main data body of a table, organized as a sequence of rows.
         </xs:documentation>
    </xs:annotation>

    <xs:sequence>
      <xs:element name="row" type="nx:TableRow" minOccurs="0" maxOccurs="unbounded">
        <xs:annotation>
          <xs:documentation>
                 A single row of data in the table
               </xs:documentation>
        </xs:annotation>
      </xs:element>
    </xs:sequence>
  </xs:complexType>

  <xs:complexType name="TableRow">
    <xs:annotation>
      <xs:documentation>
           A single row of a table
         </xs:documentation>
    </xs:annotation>

    <xs:sequence>
      <xs:element name="cell" type="nx:TableCell" minOccurs="0" maxOccurs="unbounded">
        <xs:annotation>
          <xs:documentation>
                 A single cell in a row of a table.
               </xs:documentation>
        </xs:annotation>
      </xs:element>
    </xs:sequence>

    <xs:attribute name="seqno" type="xs:integer">
      <xs:annotation>
        <xs:documentation>
              A number that indicates the order that the row appears
              in the table.
            </xs:documentation>
      </xs:annotation>
    </xs:attribute>

  </xs:complexType>

  <xs:complexType name="TableCell">
    <xs:annotation>
      <xs:documentation>
          A container for data in one cell of the table.
        </xs:documentation>
    </xs:annotation>

    <xs:simpleContent>
      <xs:extension base="xs:token">
        <xs:attribute name="colid">
          <xs:annotation>
            <xs:documentation>
                The identifier for the column that this cell corresponds to
              </xs:documentation>
          </xs:annotation>
        </xs:attribute>
      </xs:extension>
    </xs:simpleContent>

  </xs:complexType>

  <xs:complexType name="Setup">
    <xs:annotation>
      <xs:documentation>
           Metadata describing the set-up of an instrument (values common
           to all datasets within an Acqusition Activity).
         </xs:documentation>
    </xs:annotation>

    <xs:sequence>
      <xs:element name="param" type="nx:Parameter" minOccurs="0" maxOccurs="unbounded">
        <xs:annotation>
          <xs:documentation>
                 An arbitrary setup parameter with a name and a value
               </xs:documentation>
        </xs:annotation>
      </xs:element>
    </xs:sequence>
  </xs:complexType>

  <xs:complexType name="Dataset">
    <xs:annotation>
      <xs:documentation>
           A description of a file or set of files.
         </xs:documentation>
    </xs:annotation>

    <xs:sequence>
      <xs:element name="name" type="xs:string">
        <xs:annotation>
          <xs:documentation>
                 The name given to the dataset
               </xs:documentation>
        </xs:annotation>
      </xs:element>

      <xs:element name="location" type="xs:string">
        <xs:annotation>
          <xs:documentation>
                 A directory path or URL indicating the location where
                 the dataset is stored
               </xs:documentation>
        </xs:annotation>
      </xs:element>

      <xs:element name="format" type="xs:string" minOccurs="0">
        <xs:annotation>
          <xs:documentation>
                 A string (can be a MIME type) indicating the format of
                 the dataset (e.g. TIFF, DICOM, Excel).
               </xs:documentation>
        </xs:annotation>
      </xs:element>

      <xs:element name="description" type="xs:string" minOccurs="0" maxOccurs="unbounded">
        <xs:annotation>
          <xs:documentation>
                 A description of the dataset (where each occurance can
                 be thought of as a separate paragraph).
               </xs:documentation>
        </xs:annotation>
      </xs:element>

      <xs:element name="preview" type="xs:string" minOccurs="0" maxOccurs="unbounded">
        <xs:annotation>
          <xs:documentation>
                 URL or string path to a preview rendering (thumbnail) of the data
                 in the dataset.
               </xs:documentation>
        </xs:annotation>
      </xs:element>

      <xs:element name="meta" type="nx:Parameter" minOccurs="0" maxOccurs="unbounded">
        <xs:annotation>
          <xs:documentation>
                 An arbitrary metadatum with a name and a value unique to this dataset
               </xs:documentation>
        </xs:annotation>
      </xs:element>

    </xs:sequence>

    <xs:attribute name="type" type="nx:DatasetType">
      <xs:annotation>
        <xs:documentation>
              A label indicating the type of this dataset (taken from
              a controlled list).
            </xs:documentation>
      </xs:annotation>
    </xs:attribute>

    <xs:attribute name="role" type="nx:DatasetRole">
      <xs:annotation>
        <xs:documentation>
              A label indicating the experimental role of this dataset
              (taken from a controlled list).
            </xs:documentation>
      </xs:annotation>
    </xs:attribute>
  </xs:complexType>

  <xs:complexType name="Parameter">
    <xs:annotation>
      <xs:documentation>
           A piece of arbitrary metadata featuring a name and a value, unique
           to a dataset within an Acqusition Activity.
         </xs:documentation>
    </xs:annotation>

    <xs:simpleContent>
      <xs:extension base="xs:token">
        <xs:attribute name="name">
          <xs:annotation>
            <xs:documentation>
                The name of the parameter
              </xs:documentation>
          </xs:annotation>
        </xs:attribute>
        <xs:attribute name="unit">
          <xs:annotation>
            <xs:documentation>
                A physical unit associated with the value of this parameter
              </xs:documentation>
          </xs:annotation>
        </xs:attribute>
      </xs:extension>
    </xs:simpleContent>

  </xs:complexType>

  <xs:simpleType name="InstrumentName">
    <xs:annotation>
      <xs:documentation>
<<<<<<< HEAD
         Controlled labels that identify available instruments in the
         Nexus Microscopy Lab.
=======
         Controlled labels that identify available instruments in the 
         NIST Electron Microscopy Nexus facility (as named in the SharePoint
         calendar resource).
>>>>>>> 52709696
       </xs:documentation>
    </xs:annotation>

    <xs:restriction base="xs:token">

      <xs:enumeration value="FEI Titan TEM">
        <xs:annotation>
          <xs:documentation>
            The FEI Titan transmission electron microscope in ***REMOVED***
          </xs:documentation>
        </xs:annotation>
      </xs:enumeration>

      <xs:enumeration value="FEI Titan STEM">
        <xs:annotation>
          <xs:documentation>
            The FEI Titan scanning transmission electron microscope in ***REMOVED***
          </xs:documentation>
        </xs:annotation>
      </xs:enumeration>
      
      <xs:enumeration value="FEI Helios">
        <xs:annotation>
          <xs:documentation>
            The FEI Helios dual beam FIB/SEM in ***REMOVED***
          </xs:documentation>
        </xs:annotation>
      </xs:enumeration>
      
      <xs:enumeration value="FEI Quanta200">
        <xs:annotation>
          <xs:documentation>
            The FEI Quanta 200 environmental scanning electron microscope in ***REMOVED***
          </xs:documentation>
        </xs:annotation>
      </xs:enumeration>
      
      <xs:enumeration value="Hitachi S4700">
        <xs:annotation>
          <xs:documentation>
            The Hitachi S4700 scanning electron microscope in ***REMOVED***
          </xs:documentation>
        </xs:annotation>
      </xs:enumeration>
      
      <xs:enumeration value="Hitachi S5500">
        <xs:annotation>
          <xs:documentation>
            The Hitachi S5500 scanning electron microscope in ***REMOVED***
          </xs:documentation>
        </xs:annotation>
      </xs:enumeration>
      
      <xs:enumeration value="JEOL JEM3010">
        <xs:annotation>
          <xs:documentation>
            The JEOL JEM3010 transmission electron microscope in ***REMOVED***
          </xs:documentation>
        </xs:annotation>
      </xs:enumeration>
      
      <xs:enumeration value="JEOL JSM7100">
        <xs:annotation>
          <xs:documentation>
            The JEOL JSM7100 scanning electron microscope in ***REMOVED***
          </xs:documentation>
        </xs:annotation>
      </xs:enumeration>
      
      <xs:enumeration value="Philips EM400">
        <xs:annotation>
          <xs:documentation>
            The Phillips EM400 transmission electron microscope in ***REMOVED***
          </xs:documentation>
        </xs:annotation>
      </xs:enumeration>
      
      <xs:enumeration value="Philips CM30">
        <xs:annotation>
          <xs:documentation>
            The Phillips CM30 transmission electron microscope
          </xs:documentation>
        </xs:annotation>
      </xs:enumeration>      

    </xs:restriction>
  </xs:simpleType>
  
  <xs:simpleType name="InstrumentPID">
    <xs:annotation>
      <xs:documentation>
        Controlled unique IDs used to identify available 
        instruments in the NIST Electron Microscopy Nexus
        facility. These are the same PID values used in the
        SharePoint calendar system.
      </xs:documentation>
    </xs:annotation>
    
    <xs:restriction base="xs:token">
      
      <xs:enumeration value="FEI-Titan-TEM-635816">
        <xs:annotation>
          <xs:documentation>
            The FEI Titan transmission electron microscope in ***REMOVED***
          </xs:documentation>
        </xs:annotation>
      </xs:enumeration>
      
      <xs:enumeration value="FEI-Titan-STEM-630901">
        <xs:annotation>
          <xs:documentation>
            The FEI Titan scanning transmission electron microscope in ***REMOVED***
          </xs:documentation>
        </xs:annotation>
      </xs:enumeration>
      
      <xs:enumeration value="FEI-Helios-DB-636663">
        <xs:annotation>
          <xs:documentation>
            The FEI Helios dual beam FIB/SEM in ***REMOVED***
          </xs:documentation>
        </xs:annotation>
      </xs:enumeration>
      
      <xs:enumeration value="FEI-Quanta200-ESEM-633137">
        <xs:annotation>
          <xs:documentation>
            The FEI Quanta 200 environmental scanning electron microscope in ***REMOVED***
          </xs:documentation>
        </xs:annotation>
      </xs:enumeration>
      
      <xs:enumeration value="Hitachi-S4700-SEM-606559">
        <xs:annotation>
          <xs:documentation>
            The Hitachi S4700 scanning electron microscope in ***REMOVED***
          </xs:documentation>
        </xs:annotation>
      </xs:enumeration>
      
      <xs:enumeration value="Hitachi-S5500-SEM-635262">
        <xs:annotation>
          <xs:documentation>
            The Hitachi S5500 scanning electron microscope in ***REMOVED***
          </xs:documentation>
        </xs:annotation>
      </xs:enumeration>

      <xs:enumeration value="JEOL-JEM3010-TEM-565989">
        <xs:annotation>
          <xs:documentation>
            The JEOL JEM3010 transmission electron microscope in ***REMOVED***
          </xs:documentation>
        </xs:annotation>
      </xs:enumeration>

      <xs:enumeration value="JEOL-JSM7100-SEM-N102656">
        <xs:annotation>
          <xs:documentation>
            The JEOL JSM7100 scanning electron microscope in ***REMOVED***
          </xs:documentation>
        </xs:annotation>
      </xs:enumeration>

      <xs:enumeration value="Philips-EM400-TEM-599910">
        <xs:annotation>
          <xs:documentation>
            The Phillips EM400 transmission electron microscope in ***REMOVED***
          </xs:documentation>
        </xs:annotation>
      </xs:enumeration>
      
      <xs:enumeration value="Philips-CM30-TEM-540388">
        <xs:annotation>
          <xs:documentation>
            The Phillips CM30 transmission electron microscope
          </xs:documentation>
        </xs:annotation>
      </xs:enumeration>      
    </xs:restriction>
  </xs:simpleType>

  <xs:complexType name="Instrument">
    <xs:annotation>
      <xs:documentation>
        The identification of an instrument in the
        NIST Electron Microscopy Nexus facility.
      </xs:documentation>
    </xs:annotation>

    <xs:simpleContent>
      <xs:extension base="nx:InstrumentName">

        <xs:attribute name="pid" type="nx:InstrumentPID">
          <xs:annotation>
            <xs:documentation>
              An unique identifier that identifies the instrument within
              the NIST Electron Microscopy Nexus facility.
            </xs:documentation>
          </xs:annotation>
        </xs:attribute>

        <xs:attribute name="ref" type="xs:anyURI">
          <xs:annotation>
            <xs:documentation>
              An (optional) link to this instrument in another database
            </xs:documentation>
          </xs:annotation>
        </xs:attribute>

      </xs:extension>
    </xs:simpleContent>
  </xs:complexType>

  <xs:simpleType name="DatasetType">
    <xs:annotation>
      <xs:documentation>
         Controlled labels that identify a functional type data contained in
         a dataset.
       </xs:documentation>
    </xs:annotation>

    <xs:restriction base="xs:token">

      <xs:enumeration value="Image">
        <xs:annotation>
          <xs:documentation>
             A 2-D array of data where each value is typically an
             intensity measurement as function of regularly spaced position
           </xs:documentation>
        </xs:annotation>
      </xs:enumeration>

      <xs:enumeration value="Spectrum">
        <xs:annotation>
          <xs:documentation>
             A 1-D array of data where each value is typically an
             intensity measurement as a function of frequency or energy
           </xs:documentation>
        </xs:annotation>
      </xs:enumeration>

      <xs:enumeration value="SpectrumImage">
        <xs:annotation>
          <xs:documentation>
             A 3-D array of data where each value is typically an
             intensity measurement as a function of regularly space
             position along two axes and of frequency or energy along
             the third.
           </xs:documentation>
        </xs:annotation>
      </xs:enumeration>

      <xs:enumeration value="Diffraction">
        <xs:annotation>
          <xs:documentation>
             Data that measures a (usually electron) diffraction pattern
           </xs:documentation>
        </xs:annotation>
      </xs:enumeration>

      <xs:enumeration value="Notes">
        <xs:annotation>
          <xs:documentation>
             Arbitrary textual data that is typically manually created by
             the Experimenter.
           </xs:documentation>
        </xs:annotation>
      </xs:enumeration>

      <xs:enumeration value="Misc">
        <xs:annotation>
          <xs:documentation>
             A dataset that does not qualify as of any of the other
             defined types.
           </xs:documentation>
        </xs:annotation>
      </xs:enumeration>

    </xs:restriction>
  </xs:simpleType>

  <xs:simpleType name="DatasetRole">
    <xs:annotation>
      <xs:documentation>
         Controlled labels that identify the functional role of a dataset
       </xs:documentation>
    </xs:annotation>

    <xs:restriction base="xs:token">

      <xs:enumeration value="Experimental">
        <xs:annotation>
          <xs:documentation>
             "Normal" data collected during typical operation of an instrument
             for experimental purposes
           </xs:documentation>
        </xs:annotation>
      </xs:enumeration>

      <xs:enumeration value="MasterCalibration">
        <xs:annotation>
          <xs:documentation>
             Reference data collected for the purpose of instrument calibration
             during instrument service events or by allowed super users
           </xs:documentation>
        </xs:annotation>
      </xs:enumeration>

      <xs:enumeration value="UserCalibration">
        <xs:annotation>
          <xs:documentation>
             Data collected alongside "Experimental" Datasets by regular users
             for calibration purposes between service events or for a specific
             experiment
           </xs:documentation>
        </xs:annotation>
      </xs:enumeration>

      <xs:enumeration value="Derived">
        <xs:annotation>
          <xs:documentation>
             Data that is not collected form an instrument, but rather
             derived from raw and/or calibration data as the result of
             post-acquisition analysis processes
           </xs:documentation>
        </xs:annotation>
      </xs:enumeration>
    </xs:restriction>
  </xs:simpleType>

</xs:schema><|MERGE_RESOLUTION|>--- conflicted
+++ resolved
@@ -728,14 +728,9 @@
   <xs:simpleType name="InstrumentName">
     <xs:annotation>
       <xs:documentation>
-<<<<<<< HEAD
-         Controlled labels that identify available instruments in the
-         Nexus Microscopy Lab.
-=======
          Controlled labels that identify available instruments in the 
          NIST Electron Microscopy Nexus facility (as named in the SharePoint
          calendar resource).
->>>>>>> 52709696
        </xs:documentation>
     </xs:annotation>
 
