#! /usr/bin/env python

#  NIST Public License - 2019
#
#  This software was developed by employees of the National Institute of
#  Standards and Technology (NIST), an agency of the Federal Government
#  and is being made available as a public service. Pursuant to title 17
#  United States Code Section 105, works of NIST employees are not subject
#  to copyright protection in the United States.  This software may be
#  subject to foreign copyright.  Permission in the United States and in
#  foreign countries, to the extent that NIST may hold copyright, to use,
#  copy, modify, create derivative works, and distribute this software and
#  its documentation without fee is hereby granted on a non-exclusive basis,
#  provided that this notice and disclaimer of warranty appears in all copies.
#
#  THE SOFTWARE IS PROVIDED 'AS IS' WITHOUT ANY WARRANTY OF ANY KIND,
#  EITHER EXPRESSED, IMPLIED, OR STATUTORY, INCLUDING, BUT NOT LIMITED
#  TO, ANY WARRANTY THAT THE SOFTWARE WILL CONFORM TO SPECIFICATIONS, ANY
#  IMPLIED WARRANTIES OF MERCHANTABILITY, FITNESS FOR A PARTICULAR PURPOSE,
#  AND FREEDOM FROM INFRINGEMENT, AND ANY WARRANTY THAT THE DOCUMENTATION
#  WILL CONFORM TO THE SOFTWARE, OR ANY WARRANTY THAT THE SOFTWARE WILL BE
#  ERROR FREE.  IN NO EVENT SHALL NIST BE LIABLE FOR ANY DAMAGES, INCLUDING,
#  BUT NOT LIMITED TO, DIRECT, INDIRECT, SPECIAL OR CONSEQUENTIAL DAMAGES,
#  ARISING OUT OF, RESULTING FROM, OR IN ANY WAY CONNECTED WITH THIS SOFTWARE,
#  WHETHER OR NOT BASED UPON WARRANTY, CONTRACT, TORT, OR OTHERWISE, WHETHER
#  OR NOT INJURY WAS SUSTAINED BY PERSONS OR PROPERTY OR OTHERWISE, AND
#  WHETHER OR NOT LOSS WAS SUSTAINED FROM, OR AROSE OUT OF THE RESULTS OF,
#  OR USE OF, THE SOFTWARE OR SERVICES PROVIDED HEREUNDER.
#

import os as _os
import re as _re
import logging as _logging
import requests as _requests
import urllib as _urllib

import nexusLIMS
from requests_ntlm import HttpNtlmAuth as _HttpNtlmAuth
import pytz as _pytz
from pytz import timezone as _timezone
from lxml import etree as _etree
import ldap3 as _ldap3
from datetime import datetime as _datetime
from datetime import timedelta as _timedelta
from configparser import ConfigParser as _ConfigParser
from nexusLIMS.db.session_handler import Session as _Session
from nexusLIMS.instruments import Instrument as _Instrument
from nexusLIMS.instruments import instrument_db as _instr_db
from nexusLIMS.instruments import get_instr_from_calendar_name as _from_cal
from nexusLIMS.utils import nexus_req as _nexus_req
from nexusLIMS.utils import _get_timespan_overlap
from nexusLIMS.harvesters import ReservationEvent

_logger = _logging.getLogger(__name__)
INDENT = '  '

__all__ = ['res_event_from_session', 'res_event_from_xml',
           'AuthenticationError', 'get_auth', 'fetch_xml',
           'get_div_and_group', 'get_events', 'dump_calendars']


class AuthenticationError(Exception):
    """Class for showing an exception having to do with authentication"""
    def __init__(self, message):
        self.message = message


def res_event_from_xml(xml, date=None):
    """
    Creates a ReservationEvent from an xml response from
    :py:func:`~.fetch_xml` rather than providing values directly. If there are
    multiple events in the XML, it will only process the first one

    Parameters
    ----------
    xml : str
        Output of an API query to the Sharepoint calendar that contains a
        single event (which should be the case if start and end times were
        provided to :py:func:`~.fetch_xml`)
    date : None or datetime.datetime
        (Optional) a date to use in serializing the output in case there is
        no date information in the XML response (i.e. there were no
        reservations found for the date range searched)

    Notes
    -----
    Each attribute of the resulting ``ReservationEvent`` is mapped to a node
    in the XML API response, and will be ``None`` if the node cannot be found in
    the XML. Timestamps are given in either Zulu time (UTC) or with a
    local timestamp offset, so datetime attributes should be timezone-aware.

    Mapping of attributes:

    - ``experiment_title`` - present at
      ``/feed/entry/content/m:properties/d:TitleOfExperiment``
    - ``instrument`` - fetched using the name of the calendar, present at
      ``/feed/title``
    - ``last_updated`` - present at ``/feed/entry/updated``
    - ``username`` - present at
      ``/feed/entry/link[@title="UserName"]/m:inline/feed/entry/content/m:properties/d:UserName``
    - ``created_by`` - present at
      ``/feed/entry/link[@title="CreatedBy"]/m:inline/feed/entry/content/m:properties/d:UserName``
    - ``start_time`` - ``/feed/entry/content/m:properties/d:StartTime`` (The API
      response returns this value without a timezone, in the timezone of the
      sharepoint server
    - ``end_time`` - present at ``/feed/entry/content/m:properties/d:EndTime``
    - ``reservation_type`` - /feed/entry/content/m:properties/d:CategoryValue
    - ``experiment_purpose`` - present at
      ``/feed/entry/content/m:properties/d:ExperimentPurpose``
    - ``sample_details`` - present at
      ``/feed/entry/content/m:properties/d:SampleDetails``
    - ``sample_pid`` - not collected by the SharePoint form at this time
    - ``project_id`` - a non-persistent identifier string
      present at ``/feed/entry/content/m:properties/d:ProjectID``
    - ``internal_id`` - present at ``/feed/entry/content/m:properties/d:Id``

    Returns
    -------
    res_event : ReservationEvent
        An object representing an entry on the SharePoint calendar. Could
        be empty if no ``entry`` nodes are present in XML response
    """
    def _get_el_text(xpath):
        el = et.find(xpath, namespaces=et.nsmap)
        if el is None:
            return el
        else:
            return el.text

    et = _etree.fromstring(xml)

    # get instrument from calendar title
    instrument = _get_el_text('title')
    if instrument is not None:
        instrument = _from_cal(instrument)

    if _get_el_text('entry') is None:
        # no "entry" nodes were found, so return very basic ReservationEvent
        return ReservationEvent(instrument=instrument, start_time=date)

    title = _get_el_text('entry//d:TitleOfExperiment')
    sp_tz = _get_sharepoint_tz()
    updated = _get_el_text('entry/updated')
    if updated is not None:
        updated = _datetime.fromisoformat(updated)
<<<<<<< HEAD
    user_full_name = _get_el_text('entry/link[@title="UserName"]//d:Name')
    username = _get_el_text('entry/link[@title="UserName"]//d:UserName')
    created_by_full_name = _get_el_text(
        'entry/link[@title="CreatedBy"]//d:Name')
    created_by = _get_el_text('entry/link[@title="CreatedBy"]//d:UserName')
=======
    username = _get_el_text('entry/link[@title="UserName"]//d:Name')
    created_by = _get_el_text('entry/link[@title="CreatedBy"]//d:Name')
>>>>>>> 86a8f2cb
    start_time = _get_el_text('entry//d:StartTime')
    if start_time is not None:
        start_time = _timezone(sp_tz).localize(
            _datetime.fromisoformat(start_time))
    end_time = _get_el_text('entry//d:EndTime')
    if end_time is not None:
        end_time = _timezone(sp_tz).localize(
            _datetime.fromisoformat(end_time))
    category_value = _get_el_text('entry//d:CategoryValue')
    sample_details = _get_el_text('entry//d:SampleDetails')
    purpose = _get_el_text('entry//d:ExperimentPurpose')
    project_name = _get_el_text('entry//d:ProjectID')
    sharepoint_id = _get_el_text('entry/content//d:Id')

    return ReservationEvent(
        experiment_title=title, instrument=instrument, last_updated=updated,
        username=username, user_full_name=user_full_name,
        created_by=created_by, created_by_full_name=created_by_full_name,
        start_time=start_time, end_time=end_time,
        reservation_type=category_value, experiment_purpose=purpose,
        sample_details=sample_details, project_name=project_name,
        internal_id=sharepoint_id
    )


def get_div_and_group(username):
    """
    Query the NIST active directory to get division and group information for a
    user.

    Parameters
    ----------
    username : str
        a valid NIST username (the short format: e.g. "ear1"
        instead of ernst.august.ruska@nist.gov).

    Returns
    -------
    div, group : str
        The division and group numbers for the user (as strings)
    """
    server = _ldap3.Server(nexusLIMS.ldap_url)
    with _ldap3.Connection(server, auto_bind=True) as conn:
        conn.search('***REMOVED***',
                    f'(***REMOVED***{username}***REMOVED***)',
                    attributes=['*'])
        res = conn.entries[0]

    div = res.nistdivisionnumber.value
    group = res.nistgroupnumber.value

    return div, group


def get_auth(filename="credentials.ini", basic=False):
    """
    Set up NTLM authentication for the Microscopy Nexus using an account
    as specified from a file that lives in the package root named
    .credentials (or some other value provided as a parameter).
    Alternatively, the stored credentials can be overridden by supplying two
    environment variables: ``nexusLIMS_user`` and ``nexusLIMS_pass``. These
    variables will be queried first, and if not found, the method will
    attempt to use the credential file.

    Parameters
    ----------
    filename : str
        Name relative to this file (or absolute path) of file from which to
        read the parameters
    basic : bool
        If True, return only username and password rather than NTLM
        authentication (like what is used for CDCS access rather than for
        NIST network resources)

    Returns
    -------
    auth : ``requests_ntlm.HttpNtlmAuth`` or tuple
        NTLM authentication handler for ``requests``

    Notes
    -----
        The credentials file is expected to have a section named
        ``[nexus_credentials]`` and two values: ``username`` and
        ``password``. See the ``credentials.ini.example`` file included in
        the repository as an example.
    """
    try:
        username = _os.environ['nexusLIMS_user']
        passwd = _os.environ['nexusLIMS_pass']
        _logger.info("Authenticating using environment variables")
    except KeyError:
        # if absolute path was provided, use that, otherwise find filename in
        # this directory
        if _os.path.isabs(filename):
            pass
        else:
            filename = _os.path.join(_os.path.dirname(__file__), filename)

        # Raise error if the configuration file is not found
        if not _os.path.isfile(filename):
            raise AuthenticationError("No credentials were specified with "
                                      "environment variables, and credential "
                                      "file {} was not found".format(filename))

        config = _ConfigParser()
        config.read(filename)

        username = config.get("nexus_credentials", "username")
        passwd = config.get("nexus_credentials", "password")

    if basic:
        # return just username and password (for BasicAuthentication)
        return username, passwd

    domain = 'nist'
    path = domain + '\\' + username

    auth = _HttpNtlmAuth(path, passwd)
    
    return auth 


def fetch_xml(instrument, dt_from=None, dt_to=None):
    """
    Get the XML responses from the Nexus Sharepoint calendar for one,
    multiple, or all instruments.

    Parameters
    ----------
    instrument : :py:class:`~nexusLIMS.instruments.Instrument`
        As defined in :py:func:`~.get_events`,
        one of the NexusLIMS instruments contained in the
        :py:attr:`~nexusLIMS.instruments.instrument_db` database.
        Controls what instrument calendar is used to get events
    dt_from : :py:class:`~datetime.datetime` or None
        A :py:class:`~datetime.datetime` object representing the start of a
        calendar event to search for.
        If ``dt_from`` and ``dt_to`` are `None`, no date filtering will be done.
        If just ``dt_from`` is `None`, all events from the beginning of the
        calendar record will be returned up until ``dt_to``.
    dt_to : :py:class:`~datetime.datetime` or None
        A :py:class:`~datetime.datetime` object representing the end of
        calendar event to search for.
        If ``dt_from`` and ``dt_to`` are `None`, no date filtering will be done.
        If just ``dt_to`` is `None`, all events from the ``dt_from`` to the
        present will be returned.

    Returns
    -------
    api_response : str
        A string containing the XML calendar information for each
        instrument requested, stripped of the empty default namespace. If
        ``dt_from`` and ``dt_to`` are provided, it will contain just one
        `"entry"` representing a single event on the calendar

    Notes
    -----
    To find the right event, an API request to the Sharepoint Calendar will
    be made for all events starting on the same day as ``dt_from``. This
    could result in multiple events being returned if there is more than one
    session scheduled on that microscope for that day. To find the right one,
    the timespan between each event's ``StartTime`` and ``EndTime`` returned
    from the calendar will be compared with the timespan between ``dt_from`` and
    ``dt_to``. The event with the greatest overlap will be taken as the
    correct one. This approach should allow for some flexibility in terms of
    non-exact matching between the reserved timespans and those recorded by
    the session logger.
    """

    # Paths for Nexus Instruments that can be booked through sharepoint
    # Instrument names can be found at
    # https://***REMOVED***/***REMOVED***/_vti_bin/ListData.svc
    # and
    # https://***REMOVED***nexuslims/NexusMicroscopyLIMS/wikis/Sharepoint-Calendar-Information

    # Parse instrument parameter input, leaving inst_to_fetch as list of
    # nexuslims.instruments.Instrument objects
    if isinstance(instrument, str):
        # try to convert from instrument PID string to actual instrument
        try:
            instrument = _instr_db[instrument]
        except KeyError:
            raise KeyError('Entered instrument string "{}" could not be '
                           'parsed'.format(instrument))
    elif isinstance(instrument, _Instrument):
        pass
    else:
        raise ValueError('Entered instrument '
                         '"{}" could not be parsed'.format(instrument))

    api_response = ''

    instr_url = instrument.api_url + '?$expand=CreatedBy,UserName'

    # build the date filtering string depending on datetime input
    if dt_from is None and dt_to is None:
        pass
    elif dt_from is None:
        # for API, we need to add a day to dt_to so we can use "lt" as filter
        to_str = (dt_to + _timedelta(days=1)).strftime('%Y-%m-%d')
        instr_url += f"&$filter=StartTime lt DateTime'{to_str}'"
    elif dt_to is None:
        # for API, we subtract day from dt_from to ensure we don't miss any
        # sessions close to the UTC offset (mostly for sessions scheduled at
        # midnight)
        from_str = (dt_from - _timedelta(days=1)).strftime('%Y-%m-%d')
        instr_url += f"&$filter=StartTime ge DateTime'{from_str}'"
    else:
        # we ask the API for all events that start on same day as dt_from
        from_str = (dt_from - _timedelta(days=1)).strftime('%Y-%m-%d')
        to_str = (dt_from + _timedelta(days=1)).strftime('%Y-%m-%d')
        instr_url += f"&$filter=StartTime ge DateTime'{from_str}' and " \
                     f"StartTime lt DateTime'{to_str}'"

    _logger.info("Fetching Nexus calendar events from {}".format(instr_url))
    r = _nexus_req(instr_url, _requests.get)
    _logger.info("  {} -- {} -- response: {}".format(instrument.name,
                                                     instr_url,
                                                     r.status_code))

    if r.status_code == 401:
        # Authentication did not succeed and we received an *Unauthorized*
        # response from the server
        raise AuthenticationError('Could not authenticate to the Nexus '
                                  'SharePoint Calendar. Please check the '
                                  'credentials and try again.')

    if r.status_code == 200:
        # XML elements have a default namespace prefix (Atom format),
        # but lxml does not like an empty prefix, so it is easiest to
        # just sanitize the input and remove the namespaces as in
        # https://stackoverflow.com/a/18160164/1435788:
        xml = _re.sub(r'\sxmlns="[^"]+"', '', r.text, count=1)

        # API returns utf-8 encoding, so encode correctly
        xml = bytes(xml, encoding='utf-8')
        api_response = xml
    else:
        raise _requests.exceptions.\
            ConnectionError('Could not access Nexus SharePoint Calendar '
                            'API at "{}"'.format(instr_url))

    # identify which event matches the one we searched for (if there's more
    # than one, and we supplied both dt_from and dt_to) and remove the other
    # events from the api response as needed
    if dt_from is not None and dt_to is not None:
        doc = _etree.fromstring(api_response)
        entries = doc.findall('entry')
        # more than one calendar event was found for this date
        if len(entries) > 1:
            starts, ends = [], []
            for e in entries:
                ns = _etree.fromstring(xml).nsmap
                starts.append(e.find('.//d:StartTime', namespaces=ns).text)
                ends.append(e.find('.//d:EndTime', namespaces=ns).text)
            starts = [_datetime.fromisoformat(s) for s in starts]
            ends = [_datetime.fromisoformat(e) for e in ends]

            # starts and ends are lists of datetimes representing the start and
            # end of each event returned by the API, so get how much each
            # range overlaps with the range dt_from to dt_to
            overlaps = [_get_timespan_overlap((dt_from, dt_to), (s, e))
                        for s, e in zip(starts, ends)]

            # find which 'entry' is the one that matches our timespan
            max_overlap = overlaps.index(max(overlaps))
            # create a list of entry indices to remove by excluding the one
            # with maximal overlap
            to_remove = list(range(len(overlaps)))
            del to_remove[max_overlap]

            # loop through in reverse order so we don't mess up the numbering
            # of the entry elements
            for idx in to_remove[::-1]:
                # XPath numbering starts at 1, so add one to idx
                doc.remove(doc.find(f'entry[{idx + 1}]'))

            # api_response will now have non-relevant entry items removed
            api_response = _etree.tostring(doc)

    return api_response


def get_events(instrument=None,
               dt_from=None,
               dt_to=None,
               user=None,
               division=None,
               group=None):
    """
    Get calendar events for a particular instrument on the Microscopy Nexus,
    on some date, or by some user

    Parameters
    ----------
    instrument : :py:class:`~nexusLIMS.instruments.Instrument` or str
        One of the NexusLIMS instruments contained in the
        :py:attr:`~nexusLIMS.instruments.instrument_db` database.
        Controls what instrument calendar is used to get events. If string,
        value should be one of the instrument PIDs from the Nexus facility.
    dt_from : :py:class:`~datetime.datetime` or None
        A :py:class:`~datetime.datetime` object representing the start of a
        calendar event to search for, as in :py:func:`~.fetch_xml`.
        If ``dt_from`` and ``dt_to`` are `None`, no date filtering will be done.
        If just ``dt_from`` is `None`, all events from the beginning of the
        calendar record will be returned up until ``dt_to``.
    dt_to : :py:class:`~datetime.datetime` or None
        A :py:class:`~datetime.datetime` object representing the end of
        calendar event to search for, as in :py:func:`~.fetch_xml`.
        If ``dt_from`` and ``dt_to`` are `None`, no date filtering will be done.
        If just ``dt_to`` is `None`, all events from the ``dt_from`` to the
        present will be returned.
    user : None or str
        Either None or a valid NIST username (the short format: e.g. ``"ear1"``
        instead of ernst.august.ruska@nist.gov). If None, no user filtering
        will be performed. No verification of username is performed,
        so it is up to the user to make sure this is correct.
    division : None or str
        The division number of the project. If provided, this string will be
        replicated under the "project" information in the outputted XML. If
        ``None`` (and ``user`` is provided), the division will be queried
        from the active directory server.
    group : None or str
        The group number of the project. If provided, this string will be
        replicated under the "project" information in the outputted XML. If
        ``None`` (and ``user`` is provided), the group will be queried
        from the active directory server.

    Returns
    -------
    res_event : ReservationEvent
        A ``ReservationEvent`` in a string, containing information about a
        single reservation, including title, instrument, user information,
        reservation purpose, sample details, description, and date/time
        information.
    """

    xml = fetch_xml(instrument, dt_from=dt_from, dt_to=dt_to)

    res_event = res_event_from_xml(xml, date=dt_from)
    _logger.info(res_event)

    # currently not using division and group code

    # if not division and not group and user:
    #     _logging.info('Querying LDAP for division and group info')
    #     division, group = get_div_and_group(user)

    return res_event


def dump_calendars(instrument=None, user=None, dt_from=None, dt_to=None,
                   group=None, division=None,
                   filename='cal_events.xml'):
    """
    Write the results of :py:func:`~.get_events` to a file.

    Parameters
    ----------
    instrument : :py:class:`~nexusLIMS.instruments.Instrument` or str
        One of the NexusLIMS instruments contained in the
        :py:attr:`~nexusLIMS.instruments.instrument_db` database.
        Controls what instrument calendar is used to get events. If value is
        a string, it should be one of the instrument PIDs from the Nexus
        facility
    dt_from : :py:class:`~datetime.datetime` or None
        A :py:class:`~datetime.datetime` object representing the start of a
        calendar event to search for, as in :py:func:`~.fetch_xml`.
        If ``dt_from`` and ``dt_to`` are `None`, no date filtering will be done.
        If just ``dt_from`` is `None`, all events from the beginning of the
        calendar record will be returned up until ``dt_to``.
    dt_to : :py:class:`~datetime.datetime` or None
        A :py:class:`~datetime.datetime` object representing the end of
        calendar event to search for, as in :py:func:`~.fetch_xml`.
        If ``dt_from`` and ``dt_to`` are `None`, no date filtering will be done.
        If just ``dt_to`` is `None`, all events from the ``dt_from`` to the
        present will be returned.
    user : None or str
        Either None or a valid NIST username (the short format: e.g. ``"ear1"``
        instead of ernst.august.ruska@nist.gov). If None, no user filtering
        will be performed. No verification of username is performed,
        so it is up to the user to make sure this is correct.
    division : None or str
        The division number of the project. If provided, this string will be
        replicated under the "project" information in the outputted XML. If
        ``None`` (and ``user`` is provided), the division will be queried
        from the active directory server.
    group : None or str
        The group number of the project. If provided, this string will be
        replicated under the "project" information in the outputted XML. If
        ``None`` (and ``user`` is provided), the group will be queried
        from the active directory server.
    filename : str
        The filename to which the events should be written
    """
    with open(filename, 'w') as f:
        res_event = get_events(instrument=instrument, dt_from=dt_from,
                               dt_to=dt_to, user=user, division=division,
                               group=group)
        f.write(_etree.tostring(res_event.as_xml(), xml_declaration=True,
                                encoding='UTF-8', pretty_print=True).decode())


def _get_sharepoint_date_string(dt):
    """
    Using the ``nexusLIMS_timezone`` environment variable, convert a "naive"
    datetime object to a string with the proper offset to be correctly
    handled by the Sharepoint API. This timezone should be one listed as part
    of the
    `tz database <https://en.wikipedia.org/wiki/List_of_tz_database_time_zones_>`.

    The reason this is necessary is that the Sharepoint calendar API uses UTC
    datetime, but displays them in the local timezone, so we need to convert
    our local datetime to UTC.  i.e. if you have an event that is
    displayed on the calendar as starting at 2019-07-24T00:00:00 (midnight on
    July 24th), an API query datetime greater than or equal to that time
    will not work unless you convert to UTC (2019-07-23T20:00:00.000)


    Parameters
    ----------
    dt : :py:class:`~datetime.datetime`
        The "naive" local timezone datetime object (i.e. as displayed in the
        sharepoint calendar)

    Returns
    -------
    dt_str : str
        The datetime formatted in ISO format, adjusted for the timezone
        offset (for Eastern time, that's four hours during DST and 5 hours in
        standard time)
    """
    if 'nexusLIMS_timezone' not in _os.environ:
        raise EnvironmentError('Please make sure the "nexusLIMS_timezone" '
                               'variable is set as part of your environment '
                               'before using this function')

    tz = _timezone(_os.environ['nexusLIMS_timezone'])
    dt_str = _pytz.utc.localize(dt).astimezone(tz).strftime('%Y-%m-%dT%H:%M:%S')

    return dt_str


def _get_sharepoint_tz():
    """
    Based on the response from the Sharepoint API, get the timezone of the
    server in tz database format (only implemented for US timezones, since
    Sharepoint uses non-standard time zone names)

    Returns
    -------
    timezone : str or None
        The timezone in tz database format
    """
    cdcs_url = nexusLIMS._urls.calendar_root_url
    r = _nexus_req(cdcs_url + '/_api/web/RegionalSettings/TimeZone',
                   _requests.get)
    et = _etree.fromstring(r.text.encode())
    tz_description = et.find('.//d:Description', namespaces=et.nsmap)
    if tz_description is not None:
        tz_description = tz_description.text

    timezone = None

    if 'Eastern Time' in tz_description:
        timezone = 'America/New_York'
    elif 'Central Time' in tz_description:
        timezone = 'America/Chicago'
    elif 'Mountain Time' in tz_description:
        timezone = 'America/Denver'
    elif 'Pacific Time' in tz_description:
        timezone = 'America/Los_Angeles'
    elif 'Hawaii' in tz_description:
        timezone = 'Pacific/Honolulu'

    return timezone


def res_event_from_session(session: _Session) -> ReservationEvent:
    return get_events(instrument=session.instrument,
                      dt_from=session.dt_from,
                      dt_to=session.dt_to,
                      user=session.user)<|MERGE_RESOLUTION|>--- conflicted
+++ resolved
@@ -143,16 +143,10 @@
     updated = _get_el_text('entry/updated')
     if updated is not None:
         updated = _datetime.fromisoformat(updated)
-<<<<<<< HEAD
     user_full_name = _get_el_text('entry/link[@title="UserName"]//d:Name')
     username = _get_el_text('entry/link[@title="UserName"]//d:UserName')
     created_by_full_name = _get_el_text(
         'entry/link[@title="CreatedBy"]//d:Name')
-    created_by = _get_el_text('entry/link[@title="CreatedBy"]//d:UserName')
-=======
-    username = _get_el_text('entry/link[@title="UserName"]//d:Name')
-    created_by = _get_el_text('entry/link[@title="CreatedBy"]//d:Name')
->>>>>>> 86a8f2cb
     start_time = _get_el_text('entry//d:StartTime')
     if start_time is not None:
         start_time = _timezone(sp_tz).localize(
