<xsl:stylesheet xmlns:xsl="http://www.w3.org/1999/XSL/Transform"
    xmlns:xsi="http://www.w3.org/2001/XMLSchema"
    xmlns:nx="https://data.nist.gov/od/dm/nexus/experiment/v1.0"
    version="1.0">
    <xsl:output method="html" indent="yes" encoding="UTF-8"/>
<<<<<<< HEAD
    
    <xsl:param name="xmlName" select="''"/>
=======

    
    <xsl:param name="xmlName" select="''"/>
    <!-- 
>>>>>>> c0eedcd7
    <xsl:variable name="datasetBaseUrl">https://***REMOVED***/mmfnexus/</xsl:variable>
    <xsl:variable name="previewBaseUrl">https://***REMOVED***/nexusLIMS/mmfnexus/</xsl:variable> 
    
    Temporary change while teleworking:
    -->
    <xsl:variable name="datasetBaseUrl">https://***REMOVED***:1443/mmfnexus/</xsl:variable>
    <xsl:variable name="previewBaseUrl">https://***REMOVED***:1443/nexusLIMS/mmfnexus/</xsl:variable>
    
    <xsl:variable name="sharepointBaseUrl">https://***REMOVED***/Div/msed/MSED-MMF/Lists/</xsl:variable>

    <xsl:variable name="month-num-dictionary">
        <month month-number="01">January</month>
        <month month-number="02">February</month>
        <month month-number="03">March</month>
        <month month-number="04">April</month>
        <month month-number="05">May</month>
        <month month-number="06">June</month>
        <month month-number="07">July</month>
        <month month-number="08">August</month>
        <month month-number="09">September</month>
        <month month-number="10">October</month>
        <month month-number="11">November</month>
        <month month-number="12">December</month>
    </xsl:variable>
    <xsl:key name="lookup.date.month" match="month" use="@month-number"/>
    
    <!-- This lookup table assigns a color to each instrument's badge so they can be visually distinguished 
       on the list page -->
    <xsl:variable name="instr-color-dictionary">
        <instr instr-PID="FEI-Titan-TEM-635816">#ff7f0e</instr>
        <instr instr-PID="FEI-Titan-STEM-630901">#2ca02c</instr>
        <instr instr-PID="FEI-Quanta200-ESEM-633137">#d62728</instr>
        <instr instr-PID="JEOL-JEM3010-TEM-565989">#9467bd</instr>
        <instr instr-PID="FEI-Helios-DB-636663">#8c564b</instr>
        <instr instr-PID="Hitachi-S4700-SEM-606559">#e377c2</instr>
        <instr instr-PID="Hitachi-S5500-SEM-635262">#17becf</instr>
        <instr instr-PID="JEOL-JSM7100-SEM-N102656">#bcbd22</instr>
        <instr instr-PID="Philips-EM400-TEM-599910">#bebada</instr>
        <instr instr-PID="Philips-CM30-TEM-540388">#b3de69</instr>
    </xsl:variable>
    <xsl:key name="lookup.instr.color" match="instr" use="@instr-PID"/>
    
    <xsl:variable name="sharepoint-instrument-dictionary">
        <instr display-name="FEI Helios">FEI%20HeliosDB/</instr>
        <instr display-name="FEI Quanta200">FEI%20Quanta200%20Events/</instr>
        <instr display-name="FEI Titan STEM">MMSD%20Titan/</instr>
        <instr display-name="FEI Titan TEM">FEI%20Titan%20Events/</instr>
        <instr display-name="Hitachi S4700">Hitachi%20S4700%20Events/</instr>
        <instr display-name="Hitachi S5500">HitachiS5500/</instr>
        <instr display-name="JEOL JEM3010">JEOL%20JEM3010%20Events/</instr>
        <instr display-name="JEOL JSM7100">JEOL%20JSM7100%20Events/</instr>
        <instr display-name="Philips CM30">Philips%20CM30%20Events/</instr>
        <instr display-name="Philips EM400">Philips%20EM400%20Events/</instr>
    </xsl:variable>
    <xsl:key name="lookup.instrument.url" match="instr" use="@display-name"/>

    <xsl:template match="/">
        <xsl:apply-templates select="/nx:Experiment"/>
    </xsl:template>
    <xsl:template match="nx:Experiment">
        <xsl:variable name="reservation-date-part">
            <xsl:call-template name="tokenize-select">
                <xsl:with-param name="text" select="summary/reservationStart"/>
                <xsl:with-param name="delim">T</xsl:with-param>
                <xsl:with-param name="i" select="1"/>
            </xsl:call-template>
        </xsl:variable>
        <xsl:variable name="firstfile-date-part">
            <xsl:call-template name="tokenize-select">
                <xsl:with-param name="text" select="acquisitionActivity[1]/startTime"/>
                <xsl:with-param name="delim">T</xsl:with-param>
                <xsl:with-param name="i" select="1"/>
            </xsl:call-template>
        </xsl:variable>
        <xsl:variable name="title">
            <xsl:value-of select="title"/>
        </xsl:variable>
        <xsl:variable name="extension-strings">
            <xsl:for-each select="//dataset/location">
                <xsl:call-template name="get-file-extension">
                    <xsl:with-param name="path">
                        <xsl:value-of select="."/>
                    </xsl:with-param>
                </xsl:call-template>
            </xsl:for-each>
        </xsl:variable>
        <xsl:variable name="unique-extensions">
            <xsl:call-template name="dedup-list">
                <xsl:with-param name="input">
                    <xsl:value-of select="$extension-strings"/>
                </xsl:with-param>
            </xsl:call-template>
        </xsl:variable>
        <div style="width:95%;">        
            <!-- ============ CSS Styling ============ --> 
            <style>
                .scrollDisabled { /* class to prevent scrolling when modal is shown */
                    position: fixed; 
                    width: 100%;
                    overflow-y:scroll;
                }
                
                .main, .sidebar { /* Set the font style for the page */
                    /*font-family: "Lato", sans-serif;*/
                }
                
                #nav { /* Make sure top nav does not get overlayed */
                    z-index: 100000 !important;
                }
                
                /* Link colors */
                a:link {
                    color: #3865a3;
                }
                a:visited {
                    color: #3865a3;
                }
                a:hover {
                    color: #5e7ca3;
                }
                
                button { 
                    cursor: pointer; /* Changes cursor type when hovering over a button */
                    font-size: 12px;
                }
                
                /* Override bootstrap button outline styling */
                .btn:focus,.btn:active {
                    outline: none !important;
                    box-shadow: none;
                    background-color: #ccc;
                }
                
                th,td {
                    font-size: 14px;
                }
                
                .aa_header {
                    font-size: 19px;
                    text-decoration: none;
                    color: black;
                }
                
                .aa_header:hover {
                    cursor: default;
                    color: black;
                }
                
                /* makes it so link does not get hidden behind the header */ 
                a.aa_anchor { 
                    display: block;
                    position: relative;
                    top: -3.5em;
                    visibility: hidden; 
                }
                
                /* Hide for mobile, show later */
                .sidebar {
                  display: block;
                  position: fixed;
                  left: -400px;
                  width: 180px;
                  font-size: 14px;
                  -webkit-transition: all 0.5s ease-in-out 0s;
                  -moz-transition: all 0.5s ease-in-out 0s;
                  -o-transition: all 0.5s ease-in-out 0s;
                  transition: all 0.5s ease-in-out 0s;
                  height: 90vh;
                }
                @media (min-width: 768px) {
                    .sidebar {
                         position: fixed;
                         top: 5em;
                         bottom: 0;
                         left: 0;
                         z-index: 1000;
                         display: block;
                         padding: 20px;
                         overflow-x: visible;
                         overflow-y: auto; /* Scrollable contents if viewport is shorter than content. */
                         /* border-right: 1px solid #eee; */
                    }
                }
                
                .sidebar.side-expanded {
                    left: 0;
                    padding: 20px;
                    background-color: white;
                    z-index: 100;
                    border: 1px solid #eee;
                }
                
                .sidebar {
                    visibility: hidden; /* Make hidden, to be revealed when jQuery is done paginating results */    
                }
                
                .sidebar::-webkit-scrollbar { /* WebKit */
                    width: 0px;
                }
                
                /* Parameters for the acquisition activity links and headers within the sidebar */
                .sidebar a, .sidebar h1 { 
                    text-decoration: none;
                    font-weight: bold;
                }
                
                .sidebar .pagination > li > a, .pagination > li > span {
                    padding: 6px 10px;
                }
                
                /* for sidenav table paginator */
                .sidebar .cdatatableDetails {
                    float: left;
                    margin: 0 0.5em;
                }
                
                .sidebar div.dataTables_paginate {
                    text-align: center !important;
                }
                
                .sidebar div { /* Parameters for other text found in the sidebar (e.g. start time) */
                    font-size: 12px;
                }
                
                #close-accords-btn, #open-accords-btn, #to-top-btn {
                    margin: 0.5em auto;
                    display: block;
                    width: 100%;
                    font-size: 12px;
                    z-index: 101;
                }
                
                #to-top-btn { /* Parameters for the button which jumps to the top of the page when clicked */
                    visibility: hidden; /* Set button to hidden on default so that it will appear when the page is scrolled */
                    opacity: 0;
                    -webkit-transition: visibility 0.25s linear, opacity 0.25s linear;
                    -moz-transition: visibility 0.25s linear, opacity 0.25s linear;
                    -o-transition: visibility 0.25s linear, opacity 0.25s linear;
                    transition: visibility 0.25s linear, opacity 0.25s linear;
                }
                
                .slide {
                    display: none;
                }
                
                .slideshow-container {
                    position: relative;
                    margin: auto;
                    margin-bottom: 2em;
                }
                
                img.nx-img {
                   max-height: 500px;
                   max-width: 100%;
                   margin-left: auto; /* Center justify images */
                   margin-right: auto;
                   display: block;
                }
                
                img.nx-img.aa-img {
                    display: block;
                    width: 400px;
                }
                
                img.nx-img.aa-img.hidden {
                    display: none;
                }
                
                
                .gal-nav { /* Parameters for the 'next' and 'prev' buttons on the slideshow gallery */
                
                }
                
                div#img_gallery { /* make entire gallery unselectable to prevent highlighting when clicking nav buttons */
                  -webkit-touch-callout: none;
                  -webkit-user-select: none;
                  -khtml-user-select: none;
                  -moz-user-select: none;
                  -ms-user-select: none;
                  user-select: none;
                }
                
                div#img_gallery .fa-stack-2x{
                    color: #aaa;
                    -webkit-transition: color 0.25s linear;
                    -moz-transition: color 0.25s linear;
                    -o-transition: color 0.25s linear;
                    transition: color 0.25s linear;
                }
                
                div#img_gallery:hover .fa-stack-2x {
                    color: #337ab7;
                }
                
                div#img_gallery .fa-stack:hover .fa-stack-2x {
                    color: #23527c;
                }
                
                .gal-prev:hover, .gal-next:hover { /* Have a background appear when the prev/next buttons are hovered over */
                }
                
                .no-top-padding { /* class to remove padding and margin from bootstrap columns */
                    padding-top: 0 !important;
                    margin-top: 0 !important;
                }
                
                .nx-caption .row {
                    margin: 0;
                }
                .nx-caption .row > * {
                    padding: 0;
                }
                
                .nx-caption { /* Parameters for the caption text displayed in the image gallery */
                    color: black;
                    font-size: 14px;
                    padding: 8px 12px;
                    width: 100%;
                    text-align: center;
                    margin-top: -1em;
                    line-height: 150%;
                }
                
                .aa_header_row {
                    /* width: 95%; */
                    margin-bottom: .5em;
                    margin-top: -35px;
                }
                
                .accordion { /* Parameters for accordions used to hide parameter / metadata tables */
                    background-color: #eee;
                    color: #444;
                    cursor: pointer;
                    padding: 18px;
                    width: 95%;
                    border: none;
                    text-align: left;
                    outline: none;
                    font-size: 15px;
                    -webkit-transition: 0.4s;
                    -moz-transition: 0.4s;
                    -o-transition: 0.4s;
                    transition: 0.4s;
                }
                
                .active-accordian, .accordion:hover { /* Change color of the accordion when it is active or hovered over */
                    background-color: #ccc;
                }
                
                .accordion:after { /* Parameters for the accordion header while it is open */
                    content: '\002B';
                    color: #777;
                    font-weight: bold;
                    float: right;
                    margin-left: 5px;
                }
                
                .active-accordion:after {
                    content: '\2212';
                }
                
                .panel { /* Parameters for the contents of the accordion */
                    background-color: white;
                    max-height: 0;
                    overflow: hidden;
                    -webkit-transition: max-height 0.2s ease-out; 
                    -moz-transition: max-height 0.2s ease-out; 
                    -o-transition: max-height 0.2s ease-out;
                    transition: max-height 0.2s ease-out;
                    width: 95%;
                }
                
                img.dataset-preview-img {
                    display: block;
                    width: 100%;
                    height: auto;
                    max-height: 400px;
                    max-width: 400px;
                }
                
                .modal { /* Parameters for modal boxes */
                    display: block;
                    position: fixed;
                    z-index: 1001;
                    padding-top: 100px;
                    left: 0;
                    top: 0;
                    width: 100%;
                    height: 100%;
                    overflow: auto;
                    background-color: rgba(209,203,203,0.7);
                    -webkit-transition: all 0.25s linear;
                    -moz-transition: all 0.25s linear;
                    -o-transition: all 0.25s linear;
                    transition: all 0.25s linear;
                    visibility: hidden;
                    opacity: 0;
                }
                
                .modal-content { /* Parameters for content within modal boxes */
                    background-color: #fefefe;
                    margin: auto;
                    padding: 20px;
                    border: 1px solid #888;
                    width: max-content;
                }
                
                .close-modal { /* Parameters for 'X' used to close the modal box */
                    color: #000;
                    float: right;
                    font-size: 28px;
                    font-weight: bold;
                }
                
                .close-modal:hover, /* Changes color of close button and cursor type when hovering over it */
                .close-modal:focus {
                    color: #525252;
                    text-decoration: none;
                    cursor: pointer;
                }
                
                .help-filelist-modal {
                    font-size: 20px;
                    font-weight: bold;
                    margin-top: 4.5px;
                    vertical-align: top;
                }
                
                i.help-filelist-modal ~ div.tooltip.in {
                    opacity: 1;
                }
                i.help-filelist-modal ~ div.tooltip > div.tooltip-arrow {
                    border-bottom-color: #3a65a2;
                }
                i.help-filelist-modal ~ div.tooltip > div.tooltip-inner {
                    background-color: #e5ecf6;
                    color: #474747;
                    max-width: unset;
                    border: solid #3a65a2 3px;
                    font-size: large;
                    /* font-weight: bold; */
                    padding-left: 1.5em;
                    padding-right: 1.5em;
                    text-align: justify;
                    width: 500px;
                }
                
                .modal-expTitle {
                    font-size: smaller;
                    font-weight: normal;
                }
                
                .modal-expDate {
                    font-size: smaller;
                    font-style: oblique;
                }
                
                code {
                    font-family: "Menlo", "DejaVu Sans Mono", "Liberation Mono", "Consolas", "Ubuntu Mono", "Courier New", "andale mono", "lucida console", monospace;
                    font-size: small;
                }
                
                /* Datatables selected row background) */
                table.filelist-table.dataTable tbody>tr.selected, table.dataTable tbody>tr>.selected {
                background-color: #e5ecf6;
                }
                /* Datatables selected row text color (gray, same as normal) */
                table.filelist-table.dataTable tbody tr.selected, table.dataTable tbody th.selected, 
                table.filelist-table.dataTable tbody td.selected {
                    color: #474747;
                }
                /* Datatables selection download buttons */
                table.filelist-table.dataTable tbody tr.selected i {
                    border: solid 0.1em #ddd;
                    -webkit-transition: none;
                    -moz-transition: none;
                    -o-transition: none;
                    transition: none;
                    transition-property: none;
                }
                table.filelist-table.dataTable tbody tr i {
                    border: solid 0.1em #ddd;
                    -webkit-transition: none;
                    -moz-transition: none;
                    -o-transition: none;
                    transition: none;
                    transition-property: none;
                }
                /* Datatables selected row link color (same as normal) */
                table.filelist-table.dataTable tbody tr.selected a, table.dataTable tbody th.selected a,
                table.filelist-table.dataTable tbody td.selected a {
                    color: #3865a3;
                }
                /* Datatables download button color */
                
                /* Filelisting modal table info styling */
                div#filelist-table_info {
                    font-size: smaller;
                    font-style: italic;
                    padding-top: 0;
                }
                #filelist_info_row {
                    /* Remove spacing before info row to keep things tighter */
                    margin-top: 0;
                }
                #filelist-table_wrapper > .row {
                    margin: 0;
                    align-items: center;
                    margin-top: 0.1em;
                }
                /* Filelist table buttons: */
                div.dt-buttons.btn-group > button {
                    font-size: small;
                    padding-top: 4px;
                    padding-bottom: 4px;
                }
                
                #filelist-json_dl-col,
                #filelist-data_dl-col {
                    padding-right: 5px;
                }
                
                #download-result {
                    font-size: small;
                    padding: 0px 10px;
                    white-space: pre-wrap;
                    margin-bottom: 5px;
                }
                #download-extra{
                    font-size: small;
                    padding: 0.5em 10px;
                    margin-bottom: 5px;
                    white-space: break-spaces;
                    line-height: 1.5em;
                }
                #progress_bar {
                    margin-top: 10px;
                    margin-bottom: 5px;
                }
                #btn-cancel-row {
                    text-align: center;
                    margin-top: 10px;
                    margin-bototm: 5px;
                }
                #btn-cancel-row button {
                   font-size: small;
                   padding-top: 4px;
                   padding-bottom: 4px;
                }
                .progress-bar {
                    transition: width .1s ease;
                    -o-transition: width .1s ease;
                    -o-transition: width .1s ease;
                }
                
                
                /*
                * Main content
                */
                
                .main {
                    padding: 20px;
                    -webkit-transition: padding 0.5s ease-in-out 0s;
                    -moz-transition: padding 0.5s ease-in-out 0s;
                    -o-transition: padding 0.5s ease-in-out 0s;
                    transition: padding 0.5s ease-in-out 0s;
                    padding-top: 5px;
                }
                @media (min-width: 768px) {
                .main {
                    padding-right: 40px;
                    padding-left: 220px; /* 180 + 40 */
                }
                }
                .main .page-header {
                    margin-top: 0;
                    border-bottom: none;`
                }
                
                
                .main h1 {
                    font-size: 1.5em;
                }
                
                .main h3 {
                    font-size: 1.1em;
                    margin-bottom: 0.1em;
                }
                
                table.meta-table,
                table.filelist-table {
                    min-width: 25vw;
                }
                
                table#summary-table > tbody > tr > * {
                    border: 0;
                    padding: 1px;
                    line-height: 1.25;
                }
                
                table.preview-and-table {
                    margin: 2em auto;
                }
                
                table.preview-and-table td {
                    vertical-align: middle;
                    font-size: 0.9em;
                }
                
                table.meta-table, 
                table.aa-table,
                table.filelist-table {
                    border-collapse: collapse;
                
                }
                
                table.meta-table td, table.meta-table th, 
                table.aa-table td, table.aa-table th,
                table.filelist-table td, table.filelist-table th{
                    padding: 0.3em;
                }
                
                table.meta-table th, 
                table.aa-table th,
                table.filelist-table th{
                    background-color: #3a65a2;
                    border-color: black;
                    color: white;
                }
                
                th.parameter-name {
                    font-weight: bold;
                }
                
                /* Fix for margins getting messed up inside the AA panels */ 
                .main .dataTables_wrapper .row {
                    margin: 0;
                    /*display: flex;*/
                    align-items: center;
                    margin-top: 0.5em;
                    }
                .main .dataTables_wrapper .row > * {
                    padding: 0;
                }
                .main .dataTables_wrapper ul.pagination > li > a {
                    padding: 0px 8px;
                    }
                
                .main .dataTables_wrapper label {
                    font-size: smaller;
                }
                
                .modal div.dataTables_wrapper div.dataTables_paginate ul.pagination {
                    margin-left: 1em;
                    white-space: nowrap;
                }
                
                .modal table{
                  margin: 0 auto;
                  width: auto;
                  clear: both;
                  border-collapse: collapse;
                  table-layout: fixed;
                  word-wrap: break-word;
                }
                
                /* For loading screen */
                #loading {
                    visibility: visible;
                    opacity: 1;
                    position: fixed;
                    top: 0;
                    left: 0;
                    z-index: 500;
                    width: 100vw;
                    height: 100vh;
                    background: #f7f7f7 url(static/img/bg01.png);
                }
                
                #loading img {
                    position: absolute;
                    top: 50%;
                    left: 50%;
                    width: 400px;
                    margin-top: -200px;
                    margin-left: -200px;
                    animation: spinner 1.5s ease infinite;
                }
                
                @media screen and (max-width: 680px) {
                #loading img {
                    width: 200px;
                    margin-top: -100px;
                    margin-left:-100px;
                }
                }
                
                @keyframes spinner {
                to {transform: rotate(360deg);}
                }
                
                .xslt_render {
                    visibility: hidden;
                    opacity: 0;
                }
                
                /* Fix spacing between components */
                .main .row {
                }
                
                .motivation-text, #session_info_column {
                    margin-top: -40px;
                }
                @media screen and (max-width: 1680px) {
                .motivation-text, #session_info_column {
                    margin-top: -35px;
                }
                }
                @media screen and (max-width: 1280px) {
                .motivation-text, #session_info_column {
                margin-top: -25px;
                }
                }
                @media screen and (max-width: 980px) {
                .motivation-text, #session_info_column {
                margin-top: -20px;
                }
                }
                @media screen and (max-width: 736px) {
                .motivation-text, #session_info_column {
                margin-top: -15px;
                }
                }
                @media screen and (max-width: 480px) {
                .motivation-text, #session_info_column {
                margin-top: -10px;
                margin-right: 50px;
                }
                .experimenter-and-date {
                margin-right: 50px;
                }
                #top-button-div {
                margin-right: 50px;
                }
                }
                .tooltip {
                    z-index: 100001;
                    position: fixed; 
                    -webkit-touch-callout: none;
                    -webkit-user-select: none;
                    -khtml-user-select: none;
                    -moz-user-select: none;
                    -ms-user-select: none;
                    user-select: none;
                    -webkit-transition: opacity 0.25s linear;
                    -moz-transition: opacity 0.25s linear;
                    -o-transition: opacity 0.25s linear;
                    transition: opacity 0.25s linear;
                    white-space: pre-wrap;
                }
                .tooltip-inner {
                    white-space: pre-wrap;
                    word-break: break-word;
                }
                .btn-sidebar-tooltip {
                    top: 69px !important;
                }
                .btn-sidebar-tooltip .tooltip-arrow{
                    top: 50% !important;
                }
                #btn-edit-record, #btn-previous-page, #btn-filelisting {
                margin: 0.25em;
                }
                @media screen and (max-width: 768px) {
                #btn-edit-record, #btn-previous-page, #btn-filelisting {
                    font-size: 10px;
                }
                }
                #btn-sidebar {
                    visibility: hidden;
                    opacity: 0;
                    position: fixed;
                    top: 69px;
                    left: 20px;
                    font-size: 20px;
                    -webkit-transition: opacity 0.5s ease-in-out 0s;
                    -moz-transition: opacity 0.5s ease-in-out 0s;
                    -o-transition: opacity 0.5s ease-in-out 0s;
                    transition: opacity 0.5s ease-in-out 0s;
                    z-index: 50;
                    }
                @media screen and (max-width: 768px) {
                #btn-sidebar {
                    visibility: visible;
                    opacity: 1;
                }
                }
                
                .slideshow-col {
                    padding: 0;
                }
                
                .badge a {
                    color: #fff;
                }
                
                .help-tip {
                    color: #eee;
                }
                .help-tip:hover {
                    color: #aaa;
                }
                
                .warning-tip {
                    color: #f5c636;
                }
                .warning-tip:hover {
                
                }
                
                td.has-warning {
                    color:  #a3a3a3;
                }
                
                .no-cal-warning {
                    color: #a94442;
                    font-style: italic;
                }
                .sup-link {
                    font-size: 0.5em; 
                    top: -1em;
                }
                
                i.param-button {
                    margin-left: 0.5em; 
                    font-size: medium;
                    color: #aaa;
                    border: solid 0.1em #eee;
                    -webkit-transition: color 0.25s linear, border 0.25s linear, background 0.25s linear;
                    -moz-transition: color 0.25s linear, border 0.25s linear, background 0.25s linear;
                    -o-transition: color 0.25s linear, border 0.25s linear, background 0.25s linear;
                    transition: color 0.25s linear, border 0.25s linear, background 0.25s linear;
                }
                i.param-button:hover {
                   margin-left: 0.5em; 
                   font-size: medium;
                   color: #5e7ca3;
                   border: solid 0.1em #999;
                   background: #eee;
                }
                
                .row.vertical-align {
                    display: flex;
                    align-items: center;
                    width: 100%;
                }
                
                .dataTables_paginate {
                    font-size: 14px;
                }
                .pager-col {
                    padding-top: 20px;
                }
                .aa-img-col {
                    padding-top: 10px;
                }
                .aa_header_row > .col-md-12 {
                    padding-top: 10px;
                }
            </style>

            <div id="loading">
                <img src="static/img/logo_bare.png"/>
            </div>

            <!-- ============= Main Generation of the Page ============= -->
            <!-- Add sidebar to the page -->
            <div class="sidebar">
                <table id="nav-table" class="table table-condensed table-hover">
                    <!-- Procedurally generate unique id numbers which relate each acquisition event to its position on
                        the webpage such that it will jump there when the link is clicked -->
                    <thead>
                        <tr><th>Explore record:</th></tr>
                    </thead>
                    <tbody>
                    <xsl:for-each select="acquisitionActivity">
                        <tr><td>
                        <a class="link" href="#{generate-id(current())}">
                            Activity <xsl:value-of select="@seqno+1"/>
                        </a>
                            <div><xsl:call-template name="parse-activity-contents"></xsl:call-template></div>
                        </td></tr>
                    </xsl:for-each>
                    </tbody>
                    </table>
            
                    <!--
                    <button id="open-accords-btn" class="btn btn-default" onclick="openAccords()">
                        <i class="fa fa-plus-square-o"></i> Expand All Panels
                    </button>
                    
                    <button id="close-accords-btn" class="btn btn-default" onclick="closeAccords()">
                        <i class="fa fa-minus-square-o"></i> Collapse All Panels
                    </button>-->
            
                    <!-- Create button which jumps to the top of the page when clicked -->
                    <button id="to-top-btn" type="button" class="btn btn-primary" value="Top" onclick="toTop()">
                        <i class="fa fa-arrow-up"></i> Scroll to Top
                    </button>
            </div>
            <div id="btn-sidebar" data-toggle="tooltip" data-placement="right" 
                 title="Click to explore record contents">
                <a><i class="fa fa-toggle-right"></i></a>
            </div>
    
            <div class="main col-md-push-2" style="padding: 0;" id="top-button-div">
                <button id="btn-edit-record" type="button" class="btn btn-default pull-right"
                        data-toggle="tooltip" data-placement="top" 
                        title="Manually edit the contents of this record (login required)">
                    <i class="fa fa-file-text"></i> Edit this record
                </button>
                <button id="btn-filelisting" type="button" class="btn btn-default pull-right"
                        data-toggle="tooltip" data-placement="top" 
                        title="View a file listing (and download the files) of this record"
                        onclick="openModal('filelist-modal');">
                    <i class="fa fa-cloud-download"></i> Download files
                </button>
                <button id="btn-previous-page" type="button" class="btn btn-default pull-right"
                        data-toggle="tooltip" data-placement="top" 
                        title="Go back to the previous page">
                    <i class="fa fa-arrow-left"></i> Back to previous
                </button>
            </div>
            
            <!-- Main content -->
            <span id='xmlName' style='visibility:hidden;'><xsl:value-of select="$xmlName"/></span>
            
            <div class="main col-sm-pull-10" id="main-column">                        
                <xsl:variable name="expTitle">
                    <xsl:choose>
                        <xsl:when test="$title = 'No matching calendar event found'">
                            <xsl:text>Untitled experiment</xsl:text>
                            <span class='no-cal-warning'> (No matching calendar event found)</span>
                        </xsl:when>
                        <xsl:otherwise>
                            <xsl:value-of select="$title"/>
                        </xsl:otherwise>
                    </xsl:choose>
                </xsl:variable>
                <div id='summary-info'>
                    <span class="list-record-title page-header">
                        <i class="fa fa-file-text results-icon"/>
                        <xsl:value-of select="$expTitle"/>
                    </span>
                    <br/>
                    <xsl:variable name="instr-pid">
                        <xsl:value-of select="string(summary/instrument/@pid)"/>
                    </xsl:variable>
                    <span id='instr-badge' class="badge list-record-badge">
                        <xsl:choose>
                            <xsl:when test="summary/instrument/text()">
                                <xsl:attribute name="style">background-color:<xsl:for-each select="document('')">
                                    <xsl:value-of select="key('lookup.instr.color', $instr-pid)"/>
                                </xsl:for-each> !important;</xsl:attribute>
                                <xsl:element name="a">
                                    <xsl:attribute name="target">_blank</xsl:attribute>
                                    <xsl:attribute name="href">
                                        <xsl:call-template name="get-calendar-link">
                                            <xsl:with-param name="instrument" select="summary/instrument"></xsl:with-param>
                                        </xsl:call-template></xsl:attribute>
                                    <xsl:attribute name="data-toggle">tooltip</xsl:attribute>
                                    <xsl:attribute name="data-placement">bottom</xsl:attribute> 
                                    <xsl:attribute name="title">Click to view this instrument on the Sharepoint calendar</xsl:attribute>
                                    <xsl:value-of select="summary/instrument"/>
                                </xsl:element>
                            </xsl:when>
                            <xsl:otherwise>
                                Unknown instrument
                            </xsl:otherwise>
                        </xsl:choose>
                        
                    </span>
                    <span class="badge list-record-badge">
                        <xsl:element name="a">
                            <xsl:attribute name="href">
                                javascript:void(0);
                            </xsl:attribute>
                            <xsl:attribute name="onclick">
                                openModal('filelist-modal');
                            </xsl:attribute>
                            <xsl:attribute name="data-toggle">tooltip</xsl:attribute>
                            <xsl:attribute name="data-placement">bottom</xsl:attribute> 
                            <xsl:attribute name="title">Click to view a file listing of this record</xsl:attribute>
                            <xsl:value-of select="count(//dataset)"/> data file<xsl:if test="count(//dataset)>1">s</xsl:if> in <xsl:value-of select="count(//acquisitionActivity)"/> activit<xsl:choose>
                                <xsl:when test="count(//acquisitionActivity) = 1">y</xsl:when>
                                <xsl:otherwise>ies</xsl:otherwise>
                            </xsl:choose>
                        </xsl:element>
                    </span>
                    <i class="fa fa-cubes" style="margin-left:0.75em; font-size: small;"
                       data-toggle="tooltip" data-placement="bottom" title="Filetypes present in record"/><span style="font-size: small;"><xsl:text>: </xsl:text></span>
                    <xsl:call-template name="extensions-to-badges">
                        <xsl:with-param name="input"><xsl:value-of select="$unique-extensions"/></xsl:with-param>
                        <xsl:with-param name="global-count">true</xsl:with-param>
                    </xsl:call-template>
                </div>
                <xsl:variable name="date">
                    <xsl:choose>
                        <xsl:when test="$reservation-date-part != ''">
                            <xsl:call-template name="localize-date">
                                <xsl:with-param name="date">
                                    <xsl:value-of select="$reservation-date-part"/>
                                </xsl:with-param>
                            </xsl:call-template>
                            <xsl:text> </xsl:text>
                            <sup class="sup-link"
                                data-toggle='tooltip' data-placement='right'
                                title='Click to view associated record on the Sharepoint calendar'>
                                <xsl:element name="a">
                                    <xsl:attribute name="target">_blank</xsl:attribute>
                                    <xsl:attribute name="href">
                                        <xsl:call-template name="get-calendar-event-link">
                                            <xsl:with-param name="instrument" select="summary/instrument"></xsl:with-param>
                                            <xsl:with-param name="event-id" select="id"></xsl:with-param>
                                        </xsl:call-template>
                                    </xsl:attribute><xsl:text> </xsl:text>
                                    <i class='fa fa-calendar'/>
                                </xsl:element></sup>
                        </xsl:when>
                        <xsl:when test="$firstfile-date-part != ''">
                            <xsl:call-template name="localize-date">
                                <xsl:with-param name="date">
                                    <xsl:value-of select="$firstfile-date-part"/>
                                </xsl:with-param>
                            </xsl:call-template>
                            <span style="font-size:small; font-style:italic;"> (taken from file timestamps)</span>
                        </xsl:when>
                        <xsl:otherwise>Unknown date</xsl:otherwise>
                    </xsl:choose>
                </xsl:variable>
                <div class="row">
                        <div class="experimenter-and-date">
                            <span class="list-record-experimenter">
                                <xsl:choose>
                                    <xsl:when test="summary/experimenter">
                                        <xsl:value-of select="summary/experimenter"/>
                                    </xsl:when>
                                    <xsl:otherwise>Unknown experimenter</xsl:otherwise>
                                </xsl:choose>
                            </span>
                            <xsl:text> - </xsl:text>
                            <span class="list-record-date"><i><xsl:value-of select="$date"/></i></span>
                        </div>
                </div>
                <div class="row">
                        <div class="motivation-text">
                           
                                <xsl:choose>
                                    <xsl:when test="summary/motivation/text()">
                                        <span style="font-style:italic;">Motivation: </span><xsl:value-of select="summary/motivation"/>
                                    </xsl:when>
                                    <xsl:otherwise>
                                        No motivation provided
                                        <xsl:call-template name="help-tip">
                                            <xsl:with-param name="tip-placement">right</xsl:with-param>
                                            <xsl:with-param name="tip-text">This value is pulled from the "Experiment Purpose" field of a Sharepoint calendar reservation</xsl:with-param>
                                        </xsl:call-template>
                                    </xsl:otherwise>
                                </xsl:choose>
                            
                        </div>
                </div>            
                <div class="row">    
                    <div class="col-md-6 no-top-padding" id="session_info_column">
                        <span style='line-height: 0.5em;'><br/></span>
                        <h3 id="res-info-header">Session Summary 
                        <xsl:call-template name="help-tip">
                            <xsl:with-param name="tip-text">Summary information is extracted from the Sharepoint calendar reservation associated with this record</xsl:with-param>
                        </xsl:call-template></h3>
                        <!-- Display summary information (date, time, instrument, and id) -->
    
                        <table class="table table-condensed" id="summary-table" 
                               style="border-collapse:collapse;width:80%;">
                            <xsl:if test="summary/reservationStart/text()">
                                <tr>
                                    <th align="left" class="col-sm-4 parameter-name">Date: </th>
                                    <td align="left" class="col-sm-8">
                                        <xsl:call-template name="tokenize-select">
                                            <xsl:with-param name="text" select="summary/reservationStart"/>
                                            <xsl:with-param name="delim">T</xsl:with-param>
                                            <xsl:with-param name="i" select="1"/>
                                        </xsl:call-template>
                                    </td>
                                </tr>
                                <tr>
                                    <th align="left" class="col-sm-4 parameter-name">Start Time: </th>
                                    <td align="left" class="col-sm-8">
                                        <xsl:call-template name="tokenize-select">
                                            <xsl:with-param name="text" select="summary/reservationStart"/>
                                            <xsl:with-param name="delim">T</xsl:with-param>
                                            <xsl:with-param name="i" select="2"/>
                                        </xsl:call-template>
                                    </td>
                                </tr>
                            </xsl:if>
                            <xsl:if test="summary/reservationEnd/text()">
                                <tr>
                                    <th align="left" class="col-sm-4 parameter-name">End Time: </th>
                                    <td align="justify" class="col-sm-8">
                                        <xsl:call-template name="tokenize-select">
                                            <xsl:with-param name="text" select="summary/reservationEnd"/>
                                            <xsl:with-param name="delim">T</xsl:with-param>
                                            <xsl:with-param name="i" select="2"/>
                                        </xsl:call-template>
                                    </td>
                                </tr>
                            </xsl:if>
                            <xsl:if test="summary/collaborator">
                                <tr>
                                    <th align="left" class="col-sm-4 parameter-name">Collaborator<xsl:if test="count(summary/collaborator) > 1">s</xsl:if>: </th>
                                    <td align="left" class="col-sm-8">
                                        <xsl:for-each select="summary/collaborator">
                                            <xsl:if test="position() > 1"><br/></xsl:if>
                                            <xsl:value-of select="."/>
                                        </xsl:for-each>
                                    </td>
                                </tr>
                            </xsl:if>
                            <xsl:if test="id/text()">
                                <tr>
                                    <th align="left" class="col-sm-4 parameter-name">Session ID:<xsl:text> </xsl:text>
                                        <xsl:call-template name="help-tip">
                                            <xsl:with-param name="tip-placement">right</xsl:with-param>
                                            <xsl:with-param name="tip-text">ID from this instrument's Sharepoint calendar listing</xsl:with-param>
                                        </xsl:call-template></th>
                                    <td align="justify" class="col-sm-8"><xsl:value-of select="id"/></td>
                                </tr>
                            </xsl:if>
                            <xsl:if test="sample/name/text()">
                                <tr>
                                    <th align="left" class="col-sm-4 parameter-name">Sample name: </th>
                                    <td align="left" class="col-sm-8"> <xsl:value-of select="sample/name"/></td>
                                </tr>    
                            </xsl:if>
                            <xsl:if test="acquisitionActivity[@seqno=0]/sampleID/text()">
                                <tr>
                                    <th align="left" class="col-sm-4 parameter-name">Sample ID:<xsl:text> </xsl:text>
                                        <xsl:call-template name="help-tip">
                                            <xsl:with-param name="tip-placement">right</xsl:with-param>
                                            <xsl:with-param name="tip-text">Automatically generated random ID (for now)</xsl:with-param>
                                        </xsl:call-template></th>
                                    <td align="justify" class="col-sm-8"><xsl:value-of select="acquisitionActivity[@seqno=0]/sampleID"/></td>
                                </tr>
                            </xsl:if>
                            <xsl:variable name="description-stripped">
                                <xsl:call-template name='strip-tags'>
                                    <xsl:with-param name="text" select="sample/description"/>
                                </xsl:call-template>
                            </xsl:variable>
                            <xsl:if test="string-length($description-stripped) > 0">
                                <tr>
                                    <th align="left" class="col-sm-6 parameter-name">Description: </th>
                                    <td align="justify"><xsl:value-of select="$description-stripped"/></td>
                                </tr>
                            </xsl:if>
                        </table>
                        
                        <xsl:if test="project/*/text()">
                          <h3 id="res-info-header">Project Information 
                              <xsl:call-template name="help-tip">
                                  <xsl:with-param name="tip-text">Project information is extracted from the user's division and group, as well as the Sharepoint calendar reservation associated with this record</xsl:with-param>
                              </xsl:call-template>
                              <xsl:if test="project/ref/text()">
                                  <xsl:text> </xsl:text>
                                  <sup>
                                      <xsl:element name="a">
                                          <xsl:attribute name="href"><xsl:value-of select="project/ref"/></xsl:attribute>    
                                          <xsl:attribute name="data-toggle">tooltip</xsl:attribute>
                                          <xsl:attribute name="data-placement">top</xsl:attribute>
                                          <xsl:attribute name="title">Link to this project's reference</xsl:attribute>
                                          <i class='fa fa-link'/>
                                      </xsl:element>
                                  </sup>
                              </xsl:if>
                          </h3>
                          
                          <table class="table table-condensed" id="summary-table" 
                              style="border-collapse:collapse;width:80%;">
                              <xsl:if test="project/name/text()">
                                  <tr>
                                      <th align="left" class="col-sm-4 parameter-name">Name: </th>
                                      <td align="left" class="col-sm-8">
                                          <xsl:value-of select="project/name/text()"/>
                                      </td>
                                  </tr>
                              </xsl:if>
                              <xsl:if test="project/project_id/text()">
                                  <tr>
                                      <th align="left" class="col-sm-4 parameter-name">ID: </th>
                                      <td align="left" class="col-sm-8">
                                          <xsl:value-of select="project/project_id/text()"/>
                                      </td>
                                  </tr>
                              </xsl:if>
                              <xsl:if test="project/division/text()">
                                  <tr>
                                      <th align="left" class="col-sm-4 parameter-name">Division: </th>
                                      <td align="left" class="col-sm-8">
                                          <xsl:value-of select="project/division/text()"/>
                                      </td>
                                  </tr>
                              </xsl:if>
                              <xsl:if test="project/group/text()">
                                  <tr>
                                      <th align="left" class="col-sm-4 parameter-name">Group: </th>
                                      <td align="left" class="col-sm-8">
                                          <xsl:value-of select="project/group/text()"/>
                                      </td>
                                  </tr>
                              </xsl:if>
                          </table>
                        </xsl:if>
                    </div>
                    
                    <!-- Image gallery showing images from every dataset of the session -->
                    <div class="col-md-6 slideshow-col">
                        <div id="img_gallery">
                            <xsl:for-each select="//dataset">
                                <xsl:variable name="aa_num" select="count(../preceding-sibling::acquisitionActivity) + 1"/>
                                <figure class="slide">
                                    <img class="nx-img"><xsl:attribute name="src"><xsl:value-of select="$previewBaseUrl"/><xsl:value-of select="preview"/></xsl:attribute></img>
                                    <figcaption class="nx-caption">
                                        <div class="row">
                                            <div class="col-xs-offset-1 col-xs-1" style="margin-top:0.2em;">
                                            <a  class="gal-nav" onclick="plusSlide(-1); disable_gallery_tooltips();"
                                                data-toggle="tooltip" data-placement="left" 
                                                title="The left/right arrow keys can also be used to navigate the image gallery">
                                                <span class="fa-stack fa-lg">
                                                    <i class="fa fa-circle fa-stack-2x"></i>
                                                    <i class="fa fa-long-arrow-left fa-stack-1x fa-inverse"></i>
                                                </span>
                                            </a></div>
                                            <div class="col-xs-8">
                                            <span>Dataset <xsl:value-of select="position()"/> of <xsl:value-of select="count(//dataset)" /></span>
                                            <br/>
                                            <span style="margin-left:0.9em;">Activity <xsl:value-of select="$aa_num"/> of <xsl:value-of select="count(//acquisitionActivity)"/></span>
                                            <xsl:text> </xsl:text>
                                            <sup>
                                                <a  href="#{generate-id(..)}" 
                                                    data-toggle='tooltip' data-placement='bottom'
                                                    title='Jump to activity {$aa_num} in record'><i class='fa fa-link'/></a>
                                            </sup></div>
                                            <div class='col-xs-1' style="margin-top:0.2em;">
                                                <a  class="gal-nav" onclick="plusSlide(1); disable_gallery_tooltips();"
                                                data-toggle="tooltip" data-placement="right" 
                                                title="The left/right arrow keys can also be used to navigate the image gallery">
                                                <span class="fa-stack fa-lg">
                                                    <i class="fa fa-circle fa-stack-2x"></i>
                                                    <i class="fa fa-long-arrow-right fa-stack-1x fa-inverse"></i>
                                                </span>
                                            </a></div>
                                        </div>
                                    </figcaption>
                                </figure>
                            </xsl:for-each>
                        </div>
                    </div>
                </div>
                <hr/>
                
                <!-- Loop through each acquisition activity -->
                <xsl:for-each select="acquisitionActivity">
                    <div class="row aa_header_row">
                        <div class="col-md-12">
                            <div class="row">
                                <xsl:if test="@seqno = 0">
                                    <xsl:attribute name="style">margin-top: -20px;</xsl:attribute>
                                </xsl:if>
                                <div class="col-md-6">
                                    <!-- Generate name id which corresponds to the link associated with the acquisition activity --> 
                                    <a class="aa_anchor" name="{generate-id(current())}"/>
                                    <span class="aa_header"><b>Experiment activity <xsl:value-of select="@seqno+1"/></b><xsl:text> </xsl:text></span>
                                    
                                    <a href='javascript:void(0)' onclick="$(this).blur(); openModal('{generate-id(current())}-modal');"
                                       data-toggle='tooltip' data-placement='right'
                                       title="Click to view this activity's setup parameters">
                                       <i class='fa fa-tasks fa-border param-button'/>
                                    </a>
                                    <div style="font-size:15px">Activity contents: 
                                        <i>
                                            <xsl:call-template name="parse-activity-contents"></xsl:call-template>
                                        </i>
                                    </div>
                                    <span class="badge list-record-badge">
                                        <xsl:value-of select="count(dataset)"/> data file<xsl:if test="count(dataset) > 1">s</xsl:if>
                                    </span>
                                    <xsl:variable name="this-aa-extension-strings">
                                        <xsl:for-each select="./dataset/location">
                                            <xsl:call-template name="get-file-extension">
                                                <xsl:with-param name="path">
                                                    <xsl:value-of select="."/>
                                                </xsl:with-param>
                                            </xsl:call-template>
                                        </xsl:for-each>
                                    </xsl:variable>
                                    <xsl:variable name="this-aa-unique-extensions">
                                        <xsl:call-template name="dedup-list">
                                            <xsl:with-param name="input">
                                                <xsl:value-of select="$this-aa-extension-strings"/>
                                            </xsl:with-param>
                                        </xsl:call-template>
                                    </xsl:variable>
                                    <i class="fa fa-cubes" style="margin-left:0.75em; font-size: small;"
                                        data-toggle="tooltip" data-placement="bottom" title="Filetypes present in this activity"/><span style="font-size: small;"><xsl:text>: </xsl:text></span>
                                    <xsl:call-template name="extensions-to-badges">
                                        <xsl:with-param name="input"><xsl:value-of select="$this-aa-unique-extensions"/></xsl:with-param>
                                    </xsl:call-template>
                                </div>
                            </div>
                            <div class="row aa-content-row">
                                <!-- preview image column -->
                                <div class="col-lg-5 aa-img-col">
                                    <!-- likely better to load and hide each image first rather than change img src dynamically -->
                                    <xsl:for-each select="dataset[1]">
                                        <img class="nx-img aa-img visible" id="{generate-id()}-aa-img"><xsl:attribute name="src"><xsl:value-of select="$previewBaseUrl"/><xsl:value-of select="preview"/></xsl:attribute></img>        
                                    </xsl:for-each>
                                    <xsl:for-each select="dataset[position() > 1]">
                                        <img class="nx-img aa-img hidden" id="{generate-id()}-aa-img"><xsl:attribute name="src"><xsl:value-of select="$previewBaseUrl"/><xsl:value-of select="preview"/></xsl:attribute></img>
                                    </xsl:for-each>                                    
                                </div>
                                
                                <!-- dataset listing column -->
                                <div class="col-lg-7 aa-table-col">
                                    <table class="table table-condensed table-hover aa-table compact wrap" border="1" style="width:100%; border-collapse:collapse;">
                                        <thead>
                                            <tr>
                                                <th>
                                                    Dataset Name
                                                    <xsl:call-template name="help-tip">
                                                        <xsl:with-param name="tip-placement">top</xsl:with-param>
                                                        <xsl:with-param name="tip-text">The name given to the dataset (typically the filename)</xsl:with-param>
                                                    </xsl:call-template>
                                                </th>
                                                <th>
                                                    Creation Time
                                                </th>
                                                <th>
                                                    Type
                                                    <xsl:call-template name="help-tip">
                                                        <xsl:with-param name="tip-placement">top</xsl:with-param>
                                                        <xsl:with-param name="tip-text">A label indicating the data type of this dataset (taken from a controlled list)</xsl:with-param>
                                                    </xsl:call-template>
                                                </th>
                                                <th>
                                                    Role
                                                    <xsl:call-template name="help-tip">
                                                        <xsl:with-param name="tip-placement">top</xsl:with-param>
                                                        <xsl:with-param name="tip-text">A label indicating the experimental role of this dataset (taken from a controlled list)</xsl:with-param>
                                                    </xsl:call-template>
                                                </th>
                                                <xsl:choose>
                                                    <xsl:when test="dataset/format/text()">
                                                        <th>
                                                            Format
                                                            <xsl:call-template name="help-tip">
                                                                <xsl:with-param name="tip-placement">top</xsl:with-param>
                                                                <xsl:with-param name="tip-text">A string (can be a MIME type) indicating the format of the dataset (e.g. TIFF, DICOM, Excel)</xsl:with-param>
                                                            </xsl:call-template>
                                                        </th>
                                                    </xsl:when>
                                                </xsl:choose>
                                                <th class='text-center' style='padding-right: 1%'>Meta</th>
                                                <th class='text-center' style='padding-right: 1%'>D/L</th>
                                            </tr>
                                        </thead>
                                        <!-- Loop through each dataset -->
                                        <tbody>
                                            <xsl:for-each select="dataset">
                                                <tr img-id="{generate-id()}-aa-img">
                                                    <!-- Populate table values with the metadata name and value -->
                                                    <!-- generate a dataset id that matches preview image as an attribute on the first column for accessing later via JS -->
                                                    <xsl:element name="td">
                                                        <xsl:value-of select="name"/>
                                                    </xsl:element>
                                                    <xsl:element name="td">
                                                        <xsl:choose>
                                                            <xsl:when test="meta[@name = 'Creation Time']">
                                                                <xsl:value-of select="string(meta[@name = 'Creation Time'])"/>
                                                            </xsl:when>
                                                            <xsl:when test="../setup/param[@name = 'Creation Time']">
                                                                <xsl:value-of select="string(../setup/param[@name = 'Creation Time'])"/>
                                                            </xsl:when>
                                                            <xsl:otherwise>---</xsl:otherwise>
                                                        </xsl:choose>
                                                    </xsl:element>
                                                    <xsl:variable name="dataset-type">
                                                        <xsl:choose>
                                                            <xsl:when test="string(@type) = 'SpectrumImage'">Spectrum Image</xsl:when>
                                                            <xsl:otherwise><xsl:value-of select="@type"/></xsl:otherwise>
                                                        </xsl:choose>
                                                    </xsl:variable>
                                                    <td><xsl:value-of select="$dataset-type"/></td>
                                                    <td><xsl:value-of select="@role"/></td>
                                                    <xsl:choose>
                                                        <xsl:when test="../dataset/format/text()">
                                                            <td><xsl:value-of select="format/text()"/></td>
                                                        </xsl:when>
                                                    </xsl:choose>
                                                    <td class='text-center'>
                                                        <!-- Modal content inside of table, since it needs to be in the context of this dataset -->
                                                        <a href='javascript:void(0)' onclick="$(this).blur(); openModal('{generate-id(current())}-modal');"
                                                        data-toggle='tooltip' data-placement='left'
                                                        title="Click to view this dataset's unique metadata">
                                                            <i class='fa fa-tasks fa-border param-button' style='margin-left:0;'/>
                                                        </a>
                                                        <xsl:variable name="json-tmp"><xsl:value-of select="$previewBaseUrl"/><xsl:value-of select="preview"/></xsl:variable>
                                                        <xsl:variable name="json-location"><xsl:value-of select="substring-before($json-tmp, '.thumb.png')"/>.json</xsl:variable>
                                                        <xsl:element name='a'>
                                                            <xsl:attribute name="href"><xsl:value-of select="$json-location"/></xsl:attribute>
                                                            <xsl:attribute name="onclick">
                                                                $(this).blur()
                                                            </xsl:attribute>
                                                            <xsl:attribute name="target">_blank</xsl:attribute>
                                                            <xsl:attribute name="data-toggle">tooltip</xsl:attribute>
                                                            <xsl:attribute name="data-placement">right</xsl:attribute>
                                                            <xsl:attribute name="data-html">true</xsl:attribute>
                                                            <xsl:attribute name="title">Click to download this dataset's metadata in JSON format</xsl:attribute>
                                                            <i class='fa fa-download fa-border param-button' style='margin-left:0;'/>
                                                        </xsl:element>
                                                        <div id="{generate-id(current())}-modal" class="modal">
                                                            <div class="modal-content">
                                                                <div class="container-fluid">
                                                                    <div class="row">
                                                                        <div class="col-xs-11">
                                                                            <b><xsl:value-of select="name"/></b><br/>
                                                                            <xsl:choose>
                                                                                <xsl:when test="description/text()">
                                                                                    <div style="font-size:15px">Dataset description: 
                                                                                        <i>
                                                                                            <xsl:value-of select="description"/>
                                                                                        </i>
                                                                                    </div>
                                                                                </xsl:when>
                                                                            </xsl:choose>
                                                                        </div>
                                                                        
                                                                        <div class="col-xs-1">
                                                                            <i class="close-modal fa fa-close" onclick="closeModal('{generate-id(current())}-modal')"/>
                                                                        </div> 
                                                                    </div>
                                                                    <div class="row">
                                                                        <div class='col-xs-12' style="padding-top: 10px;">
                                                                            <!-- Generate the table with setup conditions for each acquisition activity -->
                                                                            <table class="table table-condensed table-hover meta-table compact text-left" border="1" style="">
                                                                                <thead>
                                                                                    <tr>
                                                                                        <th>Metadata Parameter
                                                                                            <xsl:call-template name="help-tip">
                                                                                                <xsl:with-param name="tip-placement">right</xsl:with-param>
                                                                                                <xsl:with-param name="tip-text">The following metadata values are those (within an activity) that are unique to each dataset</xsl:with-param>
                                                                                            </xsl:call-template></th>
                                                                                        <th>Value</th>
                                                                                    </tr>
                                                                                </thead>
                                                                                <tbody>
                                                                                    <xsl:for-each select="meta">
                                                                                        <xsl:sort select="@name"/>
                                                                                        <tr>
                                                                                            <!-- Populate table values with the metadata name and value -->
                                                                                            <td><b><xsl:value-of select="@name"/></b>
                                                                                            <!-- If this parameter has a warning attribute, then add warning tooltip -->
                                                                                            <xsl:if test="@warning = 'true'"><xsl:text> </xsl:text>
                                                                                                <xsl:call-template name="warning-tip">
                                                                                                    <xsl:with-param name="tip-placement">right</xsl:with-param>
                                                                                                    <xsl:with-param name="tip-text">This parameter is known to be unreliable, so use its value with caution</xsl:with-param>
                                                                                                </xsl:call-template>
                                                                                            </xsl:if>
                                                                                            </td>
                                                                                            <td>
                                                                                                <xsl:attribute name="class">
                                                                                                    <xsl:if test="@warning = 'true'">has-warning</xsl:if>
                                                                                                </xsl:attribute>
                                                                                                <!-- If metadata tag is "Data Type", then replace '_' with ' ' -->
                                                                                                <xsl:choose>
                                                                                                    <xsl:when test="@name = 'Data Type'">
                                                                                                        <xsl:call-template name="string-replace-all">
                                                                                                            <xsl:with-param name="text"><xsl:value-of select="current()"/></xsl:with-param>
                                                                                                            <xsl:with-param name="replace" select="'_'" />
                                                                                                            <xsl:with-param name="by" select="' '" />
                                                                                                        </xsl:call-template>
                                                                                                    </xsl:when>
                                                                                                    <xsl:otherwise>
                                                                                                        <xsl:value-of select="current()"/>
                                                                                                    </xsl:otherwise>
                                                                                                </xsl:choose>
                                                                                            </td>
                                                                                        </tr>
                                                                                    </xsl:for-each>
                                                                                </tbody>
                                                                            </table>   
                                                                        </div>
                                                                    </div>
                                                                </div>
                                                            </div>
                                                        </div>
                                                    </td>
                                                    <td class='text-center'>
                                                        <xsl:element name='a'>
                                                            <xsl:attribute name="href"><xsl:value-of select="$datasetBaseUrl"/><xsl:value-of select="location"/></xsl:attribute>
                                                            <xsl:attribute name="onclick">
                                                                $(this).blur()
                                                            </xsl:attribute>
                                                            <xsl:attribute name="download"/>
                                                            <xsl:attribute name="data-toggle">tooltip</xsl:attribute>
                                                            <xsl:attribute name="data-placement">right</xsl:attribute>
                                                            <xsl:attribute name="data-html">true</xsl:attribute>
                                                            <xsl:attribute name="title">Click to download &#013;<xsl:value-of select='name'/></xsl:attribute>
                                                            <i class='fa fa-download fa-border param-button' style='margin-left:0;'/>
                                                        </xsl:element>
                                                    </td>
                                                </tr>
                                            </xsl:for-each>
                                        </tbody>
                                    </table>
                                </div>
                            </div>
                            <div class='row dt_paginate_container vertical-align'>
                                <!-- this row exists just to hold the pagination controls for the table above, moved here via JS -->
                            </div>
                        </div>
                        <!-- Generate unique modal box for each AA which contains the setup params, accessed via a button -->
                        <div id="{generate-id(current())}-modal" class="modal">
                            <div class="modal-content">
                                <div class="container-fluid">
                                    <div class="row">
                                        <div class="col-med-11">
                                            <b>Experiment activity <xsl:value-of select="@seqno+1"/></b><br/>
                                        </div>
                                        
                                        <div class="col-med-1 pull-right">
                                            <i class="close-modal fa fa-close" onclick="closeModal('{generate-id(current())}-modal')"/>
                                        </div> 
                                    </div>
                                    <div class="row">
                                        <div class='col-xs-12' style='padding-top: 0.25em;'>
                                            <div style="font-size:15px">Activity contents: 
                                                <i>
                                                    <xsl:call-template name="parse-activity-contents"></xsl:call-template>
                                                </i>
                                            </div>
                                        </div>
                                    </div>
                                    <div class="row">
                                        <div class='col-xs-12' style="padding-top: 10px;">
                                            <!-- Generate the table with setup conditions for each acquisition activity -->
                                            <table class="table table-condensed table-hover meta-table compact" border="1" style="">
                                                <thead>
                                                    <tr>
                                                        <th>Setup Parameter
                                                        <xsl:call-template name="help-tip">
                                                            <xsl:with-param name="tip-placement">right</xsl:with-param>
                                                            <xsl:with-param name="tip-text">Setup parameters are defined as those metadata values that are common between all datasets within a given activity</xsl:with-param>
                                                        </xsl:call-template></th>
                                                        <th>Value</th>
                                                    </tr>
                                                </thead>
                                                <tbody>
                                                    <tr>
                                                        <td><b>Start time</b></td>
                                                        <td>
                                                            <xsl:call-template name="tokenize-select">
                                                                <xsl:with-param name="text" select="startTime"/>
                                                                <xsl:with-param name="delim">T</xsl:with-param>
                                                                <xsl:with-param name="i" select="2"/>
                                                            </xsl:call-template>
                                                        </td>
                                                    </tr>
                                                    <!-- Loop through each setup value under the 'param' heading -->
                                                    <xsl:for-each select="setup/param">
                                                        <xsl:sort select="@name"/>
                                                        <tr>
                                                            <!-- Populate setup table with parameter name and value -->
                                                            <td><b><xsl:value-of select="@name"/></b>
                                                            <xsl:if test="@warning = 'true'"><xsl:text> </xsl:text>
                                                                <xsl:call-template name="warning-tip">
                                                                    <xsl:with-param name="tip-placement">right</xsl:with-param>
                                                                    <xsl:with-param name="tip-text">This parameter is known to be unreliable, so use its value with caution</xsl:with-param>
                                                                </xsl:call-template>
                                                            </xsl:if>
                                                            </td>
                                                            <td>
                                                                <xsl:attribute name="class">
                                                                    <xsl:if test="@warning = 'true'">has-warning</xsl:if>
                                                                </xsl:attribute>
                                                                <!-- If metadata tag is "Data Type", then replace '_' with ' ' -->
                                                                <xsl:choose>
                                                                    <xsl:when test="@name = 'Data Type'">
                                                                        <xsl:call-template name="string-replace-all">
                                                                            <xsl:with-param name="text"><xsl:value-of select="current()"/></xsl:with-param>
                                                                            <xsl:with-param name="replace" select="'_'" />
                                                                            <xsl:with-param name="by" select="' '" />
                                                                        </xsl:call-template>
                                                                    </xsl:when>
                                                                    <xsl:otherwise>
                                                                        <xsl:value-of select="current()"/>
                                                                    </xsl:otherwise>
                                                                </xsl:choose></td>
                                                        </tr>
                                                    </xsl:for-each>
                                                </tbody>
                                            </table>   
                                        </div>
                                    </div>
                                </div>
                            </div>
                        </div>
                    </div>
                </xsl:for-each>
                <div id="filelist-modal" class="modal">
                    <div class="modal-content">
                        <div class="modal-body">
                            <div class="row">
                                <div class="col-med-10 pull-left" style=''>
                                    <b>Complete filelisting for:</b><br/>
                                    <span class='modal-expTitle'>
                                        <i class="fa fa-file-text-o results-icon"/>
                                        <xsl:value-of select="$expTitle"/>
                                    </span> - <span class='modal-expDate'><xsl:value-of select="$date"/></span><br/>
                                    <span class='modal-expTitle'>Root path: </span><code id='filelist-rootpath'><a>
                                        <xsl:attribute name="href">
                                            <xsl:value-of select="$datasetBaseUrl"/>
                                        </xsl:attribute>
                                        <xsl:attribute name="download"/>
                                        <xsl:attribute name="target">_blank</xsl:attribute>
                                        <xsl:attribute name="class">help-tip</xsl:attribute>
                                        <xsl:attribute name="data-toggle">tooltip</xsl:attribute>
                                        <xsl:attribute name="data-placement">top</xsl:attribute>
                                        <xsl:attribute name="title">Click to view directory struture directly in the browser</xsl:attribute>
                                    </a></code>
                                </div>
                                <div class="col-xs-2 pull-right">
                                    <i class="help-filelist-modal fa fa-question-circle">
                                        <xsl:attribute name="data-toggle">tooltip</xsl:attribute>
                                        <xsl:attribute name="data-placement">bottom</xsl:attribute>
                                        <xsl:attribute name="title">
This window shows all the datasets identified as part of this record.

Rows of the table can be selected using the mouse, holding down Ctrl or Shift to select multiple rows.

The files (and metadata) associated with the selected datasets can be downloaded by clicking on the "Download selected" or "Download all" button (warning, this may take some time for large amounts of data). You can close this dialoge (but not the browser tab!) while the download is processing without interrupting its progress. Do not navigate away from the page, or the download will cancel!

The textual data from the selected rows (not the actual files) can also be exported to the clipboard, a CSV file, an Excel file, or printed to PDF by using the respective buttons as well.
                                        </xsl:attribute>
                                    </i>
                                    <i class="close-modal fa fa-close" onclick="closeModal('filelist-modal')"/>
                                </div>
                            </div>
                            <!-- Download progressbar row ((hidden by default by jQuery) -->
                            <div id='progressbar-row' class='row'>
                                <div class='col-xs-12' style="padding-top: 5px;">
                                    <div class="progress progress-striped active" id="progress_bar">
                                        <div class="progress-bar" role="progressbar" aria-valuenow="100" aria-valuemin="0" aria-valuemax="100" style="width: 100%">
                                            0%
                                        </div>
                                    </div>
                                </div>
                            </div>
                            <!-- Download cancel button row (hidden by default by jQuery) -->
                            <div id='btn-cancel-row' class='row'>
                                <div class='col-xs-12'>
                                    <button id="btn-cancel-dl" class="btn btn-danger" type="button"
                                            data-toggle="tooltip" data-placement="right" 
                                            title="Canceling the download through the browser will not work, so be sure to use this button to actually stop the file transfer"><i class='fa fa-ban menu-fa' aria-hidden="true"/><span>Cancel download</span></button> 
                                </div>
                            </div>
                            <!-- Download result text row (hidden by default by jQuery) -->
                            <div id='dl-result-row' class='row'>
                                <div class='col-xs-12' style="padding-top: 5px;">
                                    <p id="download-result"></p>
                                </div>
                            </div>
                            <!-- Download extra message row (hidden by default by jQuery) -->
                            <div id='dl-extra-row' class='row'>
                                <div class='col-xs-12' style="padding-top: 5px;">
                                    <p id="download-extra"></p>
                                </div>
                            </div>
                            <div class="row">
                                <div class='col-xs-12' style="padding-top: 5px;">
                                    <!-- Generate the table with setup conditions for each acquisition activity -->
                                    <table id="filelist-table" 
                                           class="table table-condensed table-hover filelist-table compact" 
                                           border="1" style="">
                                        <thead>
                                            <tr>
                                                <th></th>
                                                <th>
                                                    Dataset Name
                                                    <xsl:call-template name="help-tip">
                                                        <xsl:with-param name="tip-placement">top</xsl:with-param>
                                                        <xsl:with-param name="tip-text">The name given to the dataset (typically the filename)</xsl:with-param>
                                                    </xsl:call-template>
                                                </th>
                                                <th>
                                                    Path
                                                    <xsl:call-template name="help-tip">
                                                        <xsl:with-param name="tip-placement">top</xsl:with-param>
                                                        <xsl:with-param name="tip-text">The path (relative to root path, above) containing this dataset (click to view directly in browser)</xsl:with-param>
                                                    </xsl:call-template>
                                                </th>
                                                <th id='filelist-size-col'>
                                                    Size
                                                </th>
                                                <th id='filelist-type-col'>
                                                    Type
                                                    <xsl:call-template name="help-tip">
                                                        <xsl:with-param name="tip-placement">top</xsl:with-param>
                                                        <xsl:with-param name="tip-text">A label indicating the data type of this dataset (taken from a controlled list)</xsl:with-param>
                                                    </xsl:call-template>
                                                </th>
                                                <xsl:choose>
                                                    <xsl:when test="//dataset/format/text()">
                                                        <th id='filelist-format-col'>
                                                            Format
                                                            <xsl:call-template name="help-tip">
                                                                <xsl:with-param name="tip-placement">top</xsl:with-param>
                                                                <xsl:with-param name="tip-text">A string (can be a MIME type) indicating the format of the dataset (e.g. TIFF, DICOM, Excel)</xsl:with-param>
                                                            </xsl:call-template>
                                                        </th>
                                                    </xsl:when>
                                                </xsl:choose>
                                                <th class='text-center' id='filelist-json_dl-col'>Meta</th>
                                                <th class='text-center' id='filelist-data_dl-col'>D/L</th>
                                            </tr>
                                        </thead>
                                        <tbody>
                                            <xsl:for-each select="//dataset">
                                                <tr>
                                                    <td></td>
                                                    <xsl:element name="td">
                                                        <xsl:value-of select="name"/>
                                                    </xsl:element>
                                                    <td class='filepath'>
                                                        <code>
                                                            <a>
                                                                <xsl:attribute name="href">
                                                                    <xsl:value-of select="$datasetBaseUrl"/>
                                                                </xsl:attribute>
                                                                <xsl:attribute name="download"/>
                                                                <xsl:attribute name="target">_blank</xsl:attribute>
                                                                <xsl:call-template name="get-path-of-file">
                                                                    <xsl:with-param name="absolute_filename">
                                                                        <xsl:value-of select="location"/>
                                                                    </xsl:with-param>
                                                                </xsl:call-template>
                                                            </a>
                                                        </code>
                                                    </td>
                                                    <td>
                                                        
                                                    </td>
                                                    <xsl:variable name="dataset-type">
                                                        <xsl:choose>
                                                            <xsl:when test="string(@type) = 'SpectrumImage'">Spectrum Image</xsl:when>
                                                            <xsl:otherwise><xsl:value-of select="@type"/></xsl:otherwise>
                                                        </xsl:choose>
                                                    </xsl:variable>
                                                    <td><xsl:value-of select="$dataset-type"/></td>
                                                    <xsl:choose>
                                                        <xsl:when test="../dataset/format/text()">
                                                            <td><xsl:value-of select="format/text()"/></td>
                                                        </xsl:when>
                                                    </xsl:choose>
                                                    <td class='text-center'>
                                                        <xsl:variable name="json-tmp"><xsl:value-of select="$previewBaseUrl"/><xsl:value-of select="preview"/></xsl:variable>
                                                        <xsl:variable name="json-location"><xsl:value-of select="substring-before($json-tmp, '.thumb.png')"/>.json</xsl:variable>
                                                        <xsl:element name='a'>
                                                            <xsl:attribute name="href"><xsl:value-of select="$json-location"/></xsl:attribute>
                                                            <xsl:attribute name="onclick">
                                                                $(this).blur()
                                                            </xsl:attribute>
                                                            <xsl:attribute name="target">_blank</xsl:attribute>
                                                            <xsl:attribute name="data-toggle">tooltip</xsl:attribute>
                                                            <xsl:attribute name="data-placement">left</xsl:attribute>
                                                            <xsl:attribute name="data-html">true</xsl:attribute>
                                                            <xsl:attribute name="title">Click to download this dataset's metadata in JSON format</xsl:attribute>
                                                            <i class='fa fa-download fa-border param-button' style='margin-left:0;'/>
                                                        </xsl:element>
                                                    </td>
                                                    <td class='text-center'>
                                                        <xsl:element name='a'>
                                                            <xsl:attribute name='class'>filelisting-dl-cell</xsl:attribute>
                                                            <xsl:attribute name="href"><xsl:value-of select="$datasetBaseUrl"/><xsl:value-of select="location"/></xsl:attribute>
                                                            <xsl:attribute name="onclick">
                                                                $(this).blur()
                                                            </xsl:attribute>
                                                            <xsl:attribute name="download"/>
                                                            <xsl:attribute name="data-toggle">tooltip</xsl:attribute>
                                                            <xsl:attribute name="data-placement">left</xsl:attribute>
                                                            <xsl:attribute name="data-html">true</xsl:attribute>
                                                            <xsl:attribute name="title">Click to download &#013;<xsl:value-of select='name'/></xsl:attribute>
                                                            <i class='fa fa-download fa-border param-button' style='margin-left:0;'/>
                                                        </xsl:element>
                                                    </td>
                                                </tr>
                                            </xsl:for-each>
                                        </tbody>
                                    </table>   
                                </div>
                            </div>
                        </div>
                    </div>
                </div>
            </div>

            <!-- Javascript which supports some capabilities on the generated page -->
            <script language="javascript">
                <![CDATA[
                
                // Detect browser type:
                // Opera 8.0+
                var isOpera = (!!window.opr && !!opr.addons) || !!window.opera || navigator.userAgent.indexOf(' OPR/') >= 0;
                // Firefox 1.0+
                var isFirefox = typeof InstallTrigger !== 'undefined';
                // Safari 3.0+ "[object HTMLElementConstructor]" 
                var isSafari = /constructor/i.test(window.HTMLElement) || (function (p) { return p.toString() === "[object SafariRemoteNotification]"; })(!window['safari'] || (typeof safari !== 'undefined' && safari.pushNotification));
                // Internet Explorer 6-11
                var isIE = /*@cc_on!@*/false || !!document.documentMode;
                // Edge 20+
                var isEdge = !isIE && !!window.StyleMedia;
                // Chrome 1 - 79
                var isChrome = !!window.chrome && (!!window.chrome.webstore || !!window.chrome.runtime);
                // Edge (based on chromium) detection
                var isEdgeChromium = isChrome && (navigator.userAgent.indexOf("Edg") != -1);
                // Blink engine detection
                var isBlink = (isChrome || isOpera) && !!window.CSS;
                                
                // Function to find common path from list of paths (https://www.rosettacode.org/wiki/Find_common_directory_path#JavaScript)
                //
                // Given an array of strings, return an array of arrays, containing the
                // strings split at the given separator
                // @param {!Array<!string>} a
                // @param {string} sep
                // @returns {!Array<!Array<string>>}
                //
                const splitStrings = (a, sep = '/') => a.map(i => i.split(sep));
                 
                //
                 // Given an index number, return a function that takes an array and returns the
                 // element at the given index
                 // @param {number} i
                 // @return {function(!Array<*>): *}
                 //
                const elAt = i => a => a[i];
                 
                //
                 // Transpose an array of arrays:
                 // Example:
                 // [['a', 'b', 'c'], ['A', 'B', 'C'], [1, 2, 3]] ->
                 // [['a', 'A', 1], ['b', 'B', 2], ['c', 'C', 3]]
                 // @param {!Array<!Array<*>>} a
                 // @return {!Array<!Array<*>>}
                 //
                const rotate = a => a[0].map((e, i) => a.map(elAt(i)));
                 
                //
                 // Checks of all the elements in the array are the same.
                 // @param {!Array<*>} arr
                 // @return {boolean}
                 //
                const allElementsEqual = arr => arr.every(e => e === arr[0]);
                function commonPath(input, sep = '/') {
                    return rotate(splitStrings(input, sep)).filter(allElementsEqual).map(elAt(0)).join(sep);
                 }
                 
                // functions to cacluate array average and sum:
                const arrSum = arr => arr.reduce((a, b) => a + b, 0)
                const arrAvg = arr => arrSum(arr) / arr.length

                // Functions to enable/disable scrolling and add appropriate classes
                var $body = $('body'),
                    scrollDisabled = false,
                    scrollTop;
                    
                function scrollDisable() {
                    if (scrollDisabled) {
                        return;
                    }
               
                    scrollTop = $(window).scrollTop();
               
                    $body.addClass('scrollDisabled').css({
                       top: -1 * scrollTop
                    });
               
                    scrollDisabled = true;
                }
            
                function scrollEnable() {
                    if (!scrollDisabled) {
                        return;
                    }
                
                    $body.removeClass('scrollDisabled');
                    $(window).scrollTop(scrollTop);
                
                    scrollDisabled = false;
                }
                
                //Function which scrolls to the top of the page
                function toTop(){
                    document.body.scrollTop = document.documentElement.scrollTop = 0;
                }               
            
                //Function checks where the page is scrolled to and either shows or hides the button which jumps to the top.
                //If the page is scrolled within 30px of the top, the button is hidden (it is hidden when the page loads).
                window.onscroll = function() {showButtonOnScroll()};
                
                function showButtonOnScroll() {
                    var header_pos = $('.list-record-experimenter').first().position()['top'];
                    if (document.body.scrollTop > header_pos || document.documentElement.scrollTop > header_pos) {
                        document.getElementById("to-top-btn").style.visibility = "visible";
                        document.getElementById("to-top-btn").style.opacity = 1;
                    } 
                    else {
                        document.getElementById("to-top-btn").style.visibility = "hidden";
                        document.getElementById("to-top-btn").style.opacity = 0;
                    }
                }
            
                //Function to open a modal box with id 'name' and prevent scrolling while the box is open
                function openModal(name){
                    var modal = document.getElementById(name); 
                    modal.style.opacity = 1;
                    modal.style.visibility = "visible";
                    
                    scrollDisable();
                    
                    window.onclick = function(event) {
                        if (event.target == modal) {
                            closeModal(name);
                        }
                    };
                }
            
                //Function to close a modal box with id 'name' and re-allow page scrolling
                function closeModal(name){
                    var modal = document.getElementById(name); 
                    modal.style.opacity = 0;
                    modal.style.visibility = "hidden";
                    
                    scrollEnable();                
                }
                
                // Function to get width of scrollbar for padding offset above 
                // (from https://stackoverflow.com/a/13382873/1435788)
                function getScrollbarWidth() {
                  // Creating invisible container
                  const outer = document.createElement('div');
                  outer.style.visibility = 'hidden';
                  outer.style.overflow = 'scroll'; // forcing scrollbar to appear
                  outer.style.msOverflowStyle = 'scrollbar'; // needed for WinJS apps
                  document.body.appendChild(outer);
                
                  // Creating inner element and placing it in the container
                  const inner = document.createElement('div');
                  outer.appendChild(inner);
                
                  // Calculating difference between container's full width and the child width
                  const scrollbarWidth = (outer.offsetWidth - inner.offsetWidth);
                
                  // Removing temporary elements from the DOM
                  outer.parentNode.removeChild(outer);
                
                  return scrollbarWidth;
                }
                
                //Handler for accordions used to hide parameter and metadata tables
                var acc = document.getElementsByClassName("accordion");
                var i;
            
                for (i = 0; i < acc.length; i++) {
                    acc[i].addEventListener("click", function() {
                        togglePanel($(this));
                    });
                }
            
                // Function to close an accordion panel
                function closePanel(acc) {
                    // acc is a jquery object
                    var panel = acc.next();
                    acc.removeClass("active-accordion");
                    panel.css('maxHeight', 0);
                }
            
                // Function to open an accordion panel
                function openPanel(acc) {
                    // acc is a jquery object
                    var panel = acc.next();
                    acc.addClass("active-accordion");
                    panel.css('maxHeight', panel.prop('scrollHeight') + "px");
                }
            
                // Function to toggle an accordion panel
                function togglePanel(acc) {
                    // acc is a jquery object
                    if (acc.hasClass("active-accordion")) {
                        closePanel(acc);
                    } else {
                        openPanel(acc);
                    }
                }
            
                //Function to close all open accordions
                function closeAccords() {
                    $('button[id*=idm]').each(function(){
                        toggleAA($(this).prop('id'), force_open=false, force_close=true);
                    });
                }
            
                //Function to open all accordions 
                function openAccords() {
                   $('button[id*=idm]').each(function(){
                        toggleAA($(this).prop('id'), force_open=true, force_close=false);
                    });
                }
            
                // Function to toggle an aquisition activity section
                function toggleAA(btn_id, force_open=false, force_close=false) {
                    // btn_id is like "idm45757030174584-btn"
                    
                    // strings
                    var collapse_str = "<i class='fa fa-minus-square-o'></i> Collapse Activity"
                    var expand_str = "<i class='fa fa-plus-square-o'></i> Expand Activity"
            
                    // get jquery object
                    var btn = $('#' + btn_id);
                    
                    // determine what to do
                    var action_is_expand = btn.text().includes('Expand');
                    if ( force_close ) {
                        action_is_expand = false;
                    }
            
                    // get list of accordions to toggle
                    var acc = btn.parents().eq(2).nextUntil('.container-fluid').filter('.accordion');
                    
                    // loop through all accordions, and toggle
                    acc.each(function( index ) {
                        var panel = $(this).next();
                        if (action_is_expand || force_open) {   
                            // expand panel
                            openPanel($(this));
            
                            // change button to collapse
                            btn.html(collapse_str)
                            btn.addClass('btn-danger')
                            btn.removeClass('btn-success')
                        } else if (!(action_is_expand) || force_close) { // collapse
                            closePanel($(this));
            
                            // change button to expand
                            btn.html(expand_str)
                            btn.addClass('btn-success')
                            btn.removeClass('btn-danger')
                        }
                    });
                };
                
                //Handler for moving through an image gallery
                var slideIndex = 1;
                showSlides(slideIndex);
                
                function plusSlide(n) {
                    showSlides(slideIndex += n);
                }
                
                function currentSlide(n) {
                    showSlides(slideIndex = n);
                }
                
                function showSlides(n) {
                    var i;
                    var slides = document.getElementsByClassName("slide");
                    if (slides.length === 0) {
                        document.getElementById('img_gallery').remove()
                    } else {
                        if (n > slides.length) {slideIndex = 1}    
                        if (n < 1) {slideIndex = slides.length}
                        for (i = 0; i < slides.length; i++) {
                            slides[i].style.display = "none";  
                        }
                        slides[slideIndex-1].style.display = "block";
                    }
                }
            
                //Function which adds a new slide to the overall image gallery for each dataset [WAITING ON THUMBNAILS TO BE ABLE TO TEST]
                function addSlide(source) {
                    var slide = document.createElement("div");
                    slide.class = "slide";                    
                    var image = document.createElement("img");
                    image.src = source;
                    var text = document.createElement("div");
                    text.class = "text"
                    text.innerHTML = source;
                    
                    slide.innerHTML = image + source;
                    
                    document.getElementById("img_gallery").appendChild(slide);
                }
                
                // Function to disable gallery tooltips
                function disable_gallery_tooltips() {
                    $('#img_gallery a.gal-nav[data-toggle=tooltip]').tooltip('disable');
                }
                
                function activate_metadata_tooltips(){
                    // activate tooltips (on demand)
                    $('table.meta-table [data-toggle="tooltip"]').tooltip({trigger: 'hover'}); 
                }
            
                // Key handlers
                document.onkeydown = function(evt) {
                    evt = evt || window.event;
                    var isLeft = false;
                    var isRight = false;
                    var isEscape = false;
                    isLeft = (evt.keyCode === 37);
                    isRight = (evt.keyCode === 39);
                    isEscape = (evt.keyCode === 27);
                    if (isLeft) {
                        plusSlide(-1);
                    }
                    if (isRight) {
                        plusSlide(1);
                    }
                    if (isEscape) {
                        var i;
                        for (i = 0; i < document.getElementsByClassName("modal").length; i++) {
                          closeModal(document.getElementsByClassName("modal")[i].id);
                        }
                    }
                }
            
                // Prevent buttons from getting focus property when clicking 
                // https://stackoverflow.com/a/30949767/1435788 
                $('button').on('mousedown', 
                    // @param {!jQuery.Event} event 
                    function(event) {
                        event.preventDefault();
                    }
                );
            
                // Things to do when document is ready
                $(document).ready(function(){
                    /* Add navigation to sidenav using DataTables */
                    var navTable = $('#nav-table').DataTable({
                                    destroy: true,
                                    pagingType: "simple",
                                    info: false,
                                    ordering: false,
                                    processing: false,
                                    searching: false,
                                    lengthChange: false,
                                    pageLength: 5,
                                    language: {
                                                paginate: {
                                                    previous: "<i class='fa fa-angle-double-left'></i>",
                                                    next: "<i class='fa fa-angle-double-right'></i>"
                                                }
                                            },
                                        "bInfo" : false,
                                        responsive: true,
                                        altEditor: false,    
                                        drawCallback: function(){
                                            $('.paginate_button.next', this.api().table().container())          
                                                .on('click', function(){
                                                var info = navTable.page.info();
                                                    $('.cdatatableDetails').remove();
                                                    $('.sidebar .paginate_button.next').before($('<span>',{
                                                    'text':' Page '+ (info.page+1) +' of '+info.pages + ' ',
                                                    class:'cdatatableDetails'
                                                    }));
                                                $('.sidebar .pagination').first().addClass('vertical-align');
                                                });    
                                                $('.paginate_button.previous', this.api().table().container())          
                                                .on('click', function(){
                                                var info = navTable.page.info();
                                                    $('.cdatatableDetails').remove();
                                                    $('.sidebar .paginate_button.next').before($('<span>',{
                                                    'text':'Page '+ (info.page+1) +' of '+info.pages,
                                                    class:'cdatatableDetails'
                                                    }));
                                                    $('.sidebar .pagination').first().addClass('vertical-align');
                                                }); 
                                        },
                                        ordering: false,
                                        "dom": 'pt'
                                    });
                                    
                    var info = navTable.page.info();
                    $('.sidebar .paginate_button.next').before($('<span>',{
                        'text':' Page '+ (info.page+1) +' of '+info.pages + ' ' ,
                        class:'cdatatableDetails'
                    }));
                    $('.sidebar .pagination').first().addClass('vertical-align');
            
            
                    // Make dataset metadata tables DataTables
                    $('.meta-table').each(function() {
                        $(this).DataTable({
                            destroy: true,
                            pagingType: "simple_numbers",
                            info: false,
                            ordering: false,
                            processing: true,
                            searching: true,
                            lengthChange: false,
                            pageLength: 10,
                            language: {
                                paginate: {
                                    previous: "<i class='fa fa-angle-double-left'></i>",
                                    next: "<i class='fa fa-angle-double-right'></i>"
                                }
                            },
                            responsive: true,
                            ordering: false,
                            dom: "<'row'<'col-sm-6'f><'col-sm-6'p>><'row'<'col-sm-12't>>",
                            drawCallback: function(){
                                            $('.paginate_button.next', this.api().table().container())          
                                                .on('click', activate_metadata_tooltips());    
                                                $('.paginate_button.previous', this.api().table().container())          
                                                .on('click', activate_metadata_tooltips()); 
                                        },
                        });
                    });
                    
                    // Make AA filelist tables DataTables
                    $('.aa-table').each(function() {
                        var this_table = $(this).DataTable({
                            destroy: true,
                            pagingType: "simple_numbers",
                            info: false,
                            ordering: false,
                            processing: true,
                            searching: true,
                            lengthChange: false,
                            pageLength: 5,
                            language: {
                                paginate: {
                                    previous: "<i class='fa fa-angle-double-left'></i>",
                                    next: "<i class='fa fa-angle-double-right'></i>"
                                }
                            },
                            responsive: true,
                            ordering: false,
                            dom: "<'row table-row't><'row pager-row'<'col-xs-12 pager-col text-right'p>>",
                        });
                        
                        // controls to reveal appropriate image on row hover
                        $(this).on('mouseenter', '> tbody > tr', function() {
                            // get the id of the correct image by looking at the row's img-id attribute
                            var this_rows_img = $(this).first().attr('img-id');
                            // the image we want to show is the one with that id
                            var img_to_show = $('#' + this_rows_img);
                            // get any img that have the visible class (so we can hide them)
                            var img_to_hide = img_to_show.siblings('.aa-img.visible');
                            // show/hide by adding and removing appropriate classes
                            img_to_hide.addClass('hidden');
                            img_to_hide.removeClass('visible');
                            img_to_show.addClass('visible');
                            img_to_show.removeClass('hidden');
                        });
                        
                        var new_container = $(this).closest('.aa-content-row').next('.dt_paginate_container');
                        var to_move = $(this).closest('.table-row').next('.pager-row').find('.pager-col');
                        new_container.append(to_move);
                    });
                    
                    const addEndingSlash = function(str){
                        if (! (str.charAt(str.length -  1) === '/')){
                            return str + '/';
                        } else {
                            return str;
                        }
                    }
                    // Get array of filepaths from filelist-modal using jQuery:
                    $('div#filelist-modal').each(function() {
                      var paths = $('td.filepath').map(function() {
                              return $(this).text();
                          }).get();
                      var rootPath = commonPath(paths, '/');
                      $('td.filepath > code > a').each(function() {
                        curText = $(this).text();
                        // replace common path with blank in each file's path
                        newText = curText.replace(rootPath, '');
                        if (newText.length == 0) {
                            newText = '/';
                        }
                        newText = addEndingSlash(newText);
                        $(this).text(newText);
                        $(this).attr("href", $(this).attr("href") + rootPath + newText);
                      });
                      
                      rootPath = addEndingSlash(rootPath);
                      // put root path text into modal header link
                      $('code#filelist-rootpath > a').each(function() {
                        $(this).text(rootPath);
                        $(this).attr("href", $(this).attr("href") + rootPath);
                      });
                      
                      window.rootPath = rootPath;
                      
                    });
                    
                    // Helper functions for messaging and progress:
                    //
                    // * Reset the message.
                    //
                    function resetMessage () {
                        $result = $("#download-result"); 
                        if (! $result.is(':visible') ) {
                            $result.closest('.row').slideDown();
                        }
                        $result.text(" ");
                    }
                    //
                    // show a successful message.
                    // @param {String} text : the text to show.
                    // @param {String} type : warning, danger, or success.
                    //
                    function showMessage(text, type) {
                        resetMessage();
                        $("#download-result")
                        .removeClass('alert-warning alert-success alert-info alert-danger')
                        .addClass("alert alert-" + type)
                        .text(text);
                    }
                    function showExtraMessage(text, type) {
                        let w = $('#download-result').width();
                        $("#download-extra").closest('.row').slideDown();
                        $("#download-extra")
                        .removeClass('alert-warning alert-success alert-info alert-danger')
                        .addClass("alert alert-" + type)
                        .text(text);
                        $( "#download-extra" ).width(w);
                        // resize this element everytime the window is changed
                        $(window).resize(function() {
                            $( "#download-extra" ).width($('#download-result').width());
                        });
                    }
                    function hideExtraMessage() {
                        $("#download-extra").closest('.row').slideUp();
                    }
                    //
                    // show an error message.
                    // @param {String} text the text to show.
                    //
                    function showError(text) {
                        resetMessage();
                        $("#download-result")
                        .removeClass('alert-sucess alert-warning alert-info')
                        .addClass("alert alert-danger")
                        .text(text);
                    }
                    //
                    // Update the progress bar.
                    // @param {Integer} percent the current percent
                    //
                    function updatePercent(percent) {
                        $("#progress_bar").addClass('active')
                        
                        $("#progress_bar").closest('.row').slideDown()
                        .find(".progress-bar")
                        .attr("aria-valuenow", percent)
                        .removeClass("progress-bar-warning progress-bar-success")
                        .addClass("progress-bar-info")
                        .css({
                            width : percent + "%",
                            'min-width' : "5%"
                        }).text(percent + '%');
                    
                    }
                    
                    function updateProgressBar(bytesDownloaded, totalToDownload) {
                        let percent = (bytesDownloaded / totalToDownload * 100)|0;
                        $("#progress_bar").addClass('active')
                        //console.log('setting width to', percent+"%");
                        $("#progress_bar").closest('.row').slideDown()
                        .find(".progress-bar")
                        .attr("aria-valuenow", percent)
                        .removeClass("progress-bar-warning progress-bar-success progress-bar-danger")
                        .addClass("progress-bar-info")
                        .css({
                            width : percent + "%",
                            'min-width' : "5%"
                        }).text(percent + '%');
                        updateProgressMessage(bytesDownloaded, totalToDownload);
                    }
                    
                    function updateProgressMessage(bytesDownloaded, totalToDownload) {
                        if (bytesDownloaded === '0 B') {
                            var msg = "Download is starting, please be patient..."
                        } else {
                            var msg = "Downloaded " + 
                                      humanFileSize(bytesDownloaded) + 
                                      ' out of ' + 
                                      humanFileSize(totalToDownload) + '.';
                        }
                        showMessage(msg, 'info');
                    }
                    
                    function errorProgress() {
                        updatePercent(100);
                        $("#progress_bar")
                        .removeClass('active')
                        .closest('.row').slideDown()
                        .find(".progress-bar")
                        .removeClass('progress-bar-info progress-bar-success progress-bar-warning')
                        .addClass('progress-bar-danger')
                        .text('Error!');
                    }
                    function finishProgress() {
                        updatePercent(100);
                        $("#progress_bar")
                        .removeClass('active')
                        .closest('.row').slideDown()
                        .find(".progress-bar")
                        .removeClass('progress-bar-info progress-bar-danger progress-bar-warning')
                        .addClass('progress-bar-success')
                        .text('Finished!');
                    }
                    
                    //
                    // initiate download of files with their metadata
                    // @param {Array} data_urls : the URLs of the data files to include in zip
                    // @param {Array} json_urls : the URLs of the json files to include in zip
                    // @param {Array} paths : the containing folder of each file to include in zip
                    // @param {String} zip_title: the name of the .zip to download
                    //
                    var downloadFn = function (data_urls, json_urls, paths, zip_title) {
                        if (! (isChrome || isOpera || isFirefox || isEdgeChromium )){
                            alert('Due to browser limitations, downloading of files ' + 
                                  'into a zip archive is only supported in up-to-date versions of ' +
                                  'the Chrome, Firefox, Opera, and Edge browsers. Please either download ' + 
                                  'the files individually using the buttons in the table, or ' + 
                                  'download them manually from the central file ' +
                                  'server instead.');
                            $('button.dl-btns').removeClass('disabled');
                            filelist_dt.select.style('os');  
                        } else {
                            resetMessage();
                            updatePercent(0);
                            
                            // show cancel button
                            $('#btn-cancel-row').slideDown();
                            
                            // combinedObject will have items [data_url, json_url, path]
                            let combinedObject = data_urls.map(function (e, i) {
                                return [e, json_urls[i], paths[i]];
                            });
                            // combinedArray will be of type array, so it can looped through with forEach
                            let combinedArray = $.map(combinedObject, function (value, index) {
                                return [value];
                            });
                        
                            // array of zips (not actually used besides as a counter)
                            let zips = [];
                            // array of total zip sizes
                            let zip_total_sizes = [];
                            let indiv_dl_sizes = [];
                            // array of arrays listing which urls are in each zip 
                            let zip_url_listing = [];
                            // array of arrays listing the filepaths in each zip 
                            let zip_path_listing = [];
                            let cur_zip_idx = 0;
                            let this_zip_size = 0;
                            
                            // limit zip size to 4.0 GiB (4294967296 bytes)
                            // zips larger than 4.0 GiB are corrupted by the zip-stream.js
                            // library and cannot be read, so we have to stay under that size
                            const size_limit = 4294967296;
                            
                            // specify loopLength so we can change it if we need to ignore files
                            var loopLength = combinedArray.length;
                            var individual_files = [];
                            // Allocate each url to a particular zip based on size:
                            for (var index = 0; index < loopLength; index += 1) {
                            
                                let item = combinedArray[index];
                                var this_data_url = item[0];
                                var this_json_url = item[1];
                                var this_path = item[2];

                                // remove leading slash:
                                if (this_path.charAt(0) === '/') {
                                    this_path = this_path.substr(1);
                                }
                                // convert url to filename
                                var data_filename = this_data_url.replace(/.*\//g, "");
                                var json_filename = this_json_url.replace(/.*\//g, "");
                                // add appropriate path structure for the file
                                if (this_path.length > 0) {
                                    var full_data_path = this_path + '/' + data_filename
                                    var full_json_path = this_path + '/' + json_filename
                                } else {
                                    var full_data_path = data_filename;
                                    var full_json_path = json_filename;
                                }
                                
                                // make paths like files and not like URLs
                                full_data_path = decodeURIComponent(full_data_path);
                                full_json_path = decodeURIComponent(full_json_path);

                                // if this file is larger than the zip limit, process it separately
                                // and adjust the for loop to compensate
                                let this_file_size = window.file_sizes[this_data_url] +
                                                     window.file_sizes[this_json_url]; 
                                if (this_file_size > size_limit) {
                                    console.log('Adding ' + full_data_path + ' to individual file downloads');
                                    individual_files.push(combinedArray[index][0]);
                                    console.log('Adding ' + full_json_path + ' to individual file downloads');
                                    individual_files.push(combinedArray[index][1]);
                                    indiv_dl_sizes.push(window.file_sizes[this_data_url]);
                                    indiv_dl_sizes.push(window.file_sizes[this_json_url]);
                                    loopLength -= 1;
                                    combinedArray.splice(index, 1);
                                    index -= 1;
                                    continue;
                                }

                                // If this is the first file (i.e. zip size == 0), 
                                // create new zip object and add it to array
                                if (this_zip_size === 0) {
                                    zips.push({});
                                    zip_url_listing.push([]);
                                    zip_path_listing.push([]);
                                }                                
                                // this is not the first file:
                                else {
                                    // check to make sure adding this file would not
                                    // put us over the zip size limit
                                    let new_size = window.file_sizes[this_data_url] +
                                                   window.file_sizes[this_json_url] + 
                                                   this_zip_size;
                                    // if we're over the limit, end this zip, start
                                    // new one and repeat iteration by decrementing index
                                    if (new_size > size_limit) {
                                        zip_total_sizes.push(this_zip_size);
                                        this_zip_size = 0;
                                        cur_zip_idx += 1;
                                        index--;
                                        continue;
                                    }
                                }
                                                                             
                                // replace any double slashes
                                full_data_path = full_data_path.replace('//', '/');
                                full_json_path = full_json_path.replace('//', '/');
                                
                                // assign file to zip
                                zip_url_listing[cur_zip_idx].push(this_data_url);
                                zip_url_listing[cur_zip_idx].push(this_json_url);
                                zip_path_listing[cur_zip_idx].push(full_data_path);
                                zip_path_listing[cur_zip_idx].push(full_json_path);
                                
                                console.log('Adding', humanFileSize(window.file_sizes[this_data_url]), 'file:', full_data_path, 'to zip #:', cur_zip_idx);
                                this_zip_size += window.file_sizes[this_data_url];
                                this_zip_size += window.file_sizes[this_json_url];
                            }
                            zip_total_sizes.push(this_zip_size);
                        
                            var msg = '';
                            if (zips.length > 1) {
                                msg = 'Due to limitations of the .zip format, your ' + window.human_dl_size +
                                    ' download will be split into ' + zips.length +
                                    ' .zip files (each a maximum of ' + 
                                    humanFileSize(size_limit) + ' in size). ' +
                                    'You can extract them all to the same ' +
                                    'folder to view all your data at once. \n'
                                showExtraMessage(msg, 'warning');
                            }
                        
                            // an array to hold async zip promises so we can do 
                            // something after they all complete with Promise.all
                            promList = [];
                            // an array to hold each zip's percentage complete
                            indiv_percs = [];
                            // an array to hold each zip's downloaded bytes count
                            indiv_dl_size = [];

                            filesArr = [];
                            for (var i = 0; i < zip_url_listing.length; i += 1) {
                                filesArr.push([]);
                                for (var j = 0; j <  zip_url_listing[i].length; j += 1){
                                    filesArr[i].push([zip_path_listing[i][j], zip_url_listing[i][j]]);
                                }
                            }
                            // get iterators so we can do async loops
                            // have to iterate over values but can't use a for-loop, due to async nature
                            filesIters = filesArr.map(f => f.values());
                            
                            var bytesDownloaded = 0
                            
                            // use ponyfill if needed for TransformStream
                            const TransformStream = window.TransformStream ?
                                                    window.TransformStream : ponyfill.TransformStream;
                                                    
                            // create array of TransformStreams to process progress
                            // while downloading
                            progressArr = [];
                            for (var i = 0; i < zips.length; i++) {
                                p = new TransformStream({
                                    transform (chunk, ctrl) {
                                        bytesDownloaded += chunk.byteLength 
                                        updateProgressBar(bytesDownloaded, 
                                                          arrSum(zip_total_sizes) + 
                                                          arrSum(indiv_dl_sizes));
                                        ctrl.enqueue(chunk);
                                    }
                                });
                                progressArr.push(p);
                            }

                            // add transformstreams for the individual file downloads
                            for (var i = 0; i < individual_files.length; i++) {
                                p = new TransformStream({
                                    transform (chunk, ctrl) {
                                        bytesDownloaded += chunk.byteLength 
                                        updateProgressBar(bytesDownloaded, 
                                                          arrSum(zip_total_sizes) + 
                                                          arrSum(indiv_dl_sizes));
                                        ctrl.enqueue(chunk)
                                    }
                                });
                                progressArr.push(p);
                            }

                            var fileStreamArr = [];
                            var readableStreamArr = [];
                            
                            var abortController = new AbortController();
                            var abortSignal = abortController.signal;
                            var dlError = false;
                            
                            // get name of zip files
                            for (var i = 0; i < zips.length; i++) {
                                if (zips.length === 1) {
                                    this_zip_title = zip_title;
                                } else {
                                    this_zip_title = zip_title.replace(
                                        '.zip', '-' + (i + 1) + 'of' +
                                        zips.length + '.zip');
                                }
                                
                                let ws = streamSaver.createWriteStream(
                                    this_zip_title,
                                    { size: zip_total_sizes[i]});
                                    
                                fileStreamArr.push(ws);
                                
                                let files = filesIters[i];
                                // ZIP is a ReadableStream
                                z = new ZIP({
                                    pull (ctrl) {
                                        const it = files.next()
                                        if (it.done) {
                                            ctrl.close()
                                        } else {
                                            const [name, url] = it.value
                                
                                            return fetch(url, 
                                                         {signal: abortSignal})
                                                   .then(res => {
                                                       ctrl.enqueue({
                                                           name,
                                                           stream: () => {
                                                               r = res.body;
                                                               readableStreamArr.push(r);
                                                               return r
                                                           }
                                                       });
                                                   });
                                       }
                                    }
                                }).pipeThrough(progressArr[i])
                                  .pipeTo(fileStreamArr[i],
                                          {signal: abortSignal})
                                                 .catch( err => {
                                                    if (abortSignal.aborted) {
                                                       console.log('[XSLT] [zip-pipeTo] User clicked cancel');
                                                    } else { 
                                                       console.log('[XSLT] [zip-pipeTo] Other error');
                                                       console.error(err);
                                                       dlError = true;
                                                       showError('There was an error during the download:', err.message);
                                                    }
                                                 });
                                promList.push(z);
                            }
                            
                            // add warning text if downloading any individual files
                            if (individual_files.length > 0) {
                                if ( msg.length > 0 ) { msg += '\n'; }
                                
                                msg += 'Because their individual size is larger than can be ' +
                                       'included in a .zip file, the following files (and their metadata) ' +
                                       'will not be included in the .zip and instead downloaded individually: \n';
                                
                                for (let f of individual_files) {
                                    // f is a url, so convert to filename
                                    if (! f.endsWith('.json') ){
                                        msg += '    - ' + decodeURIComponent(f.replace(/.*\//g, "")) + '\n';
                                    }
                                }
                                
                                showExtraMessage(msg , 'warning');
                            }
                            
                            // used to convert the response of a fetch api to a modern ReadableStream with pipeThrough
                            toPonyRS = WebStreamsAdapter.createReadableStreamWrapper(ponyfill.ReadableStream)
                            
                            for (var i = 0; i < individual_files.length; i++) {
                                let url = individual_files[i];
                                let filename = decodeURIComponent(url.replace(/.*\//g, ""));
                                let fileStream = streamSaver.createWriteStream(
                                    filename,
                                    {size: window.file_sizes[url]}
                                );
                                let writer = fileStream.getWriter();
                                writer.releaseLock();
                                let this_prog = progressArr[i + zips.length]
                                let p = fetch(url, {signal: abortSignal})
                                        .then(res =>  {
                                            rs = res.body;
                                            // use webstream adapter if we don't have pipeTo on the response (i.e. FF)
                                            rs = window.ReadableStream.prototype.pipeTo ?
                                                 rs : toPonyRS(rs)
                                            readableStreamArr.push(rs);
                                            return rs.pipeThrough(this_prog)
                                                     .pipeTo(fileStream,
                                                         // make sure this pipe is abortable
                                                        {signal: abortSignal})
                                                     .catch( err => {
                                                        if (abortSignal.aborted) {
                                                           console.log('[XSLT] [indivFile-pipeTo] User clicked cancel');
                                                        } else { 
                                                           console.log('[XSLT] [indivFile-pipeTo] Other error');
                                                           dlError = true;
                                                           showError('There was an error during the download:', err.message);
                                                        }
                                                     });
                                        });
                                promList.push(p);
                                fileStreamArr.push(fileStream);
                            }
                            
                            // Add warning if user tries to leave page before download is finished:
                            // In newer browsers, this message will not show (just the "unsaved changes" warning)
                            $(window).bind('beforeunload', function () {
                                return 'The download has not finished, are you sure you want to leave the page?';
                            });
                            
                            const cancel_downloads = function() {
                                abortController.abort();
                            }
                            
                            // make downloads cancel when leaving page or clicking cancel button
                            window.onunload = cancel_downloads;
                            $('#btn-cancel-dl').click(cancel_downloads);
                            
                            // clean up after all Promises have delivered
                            Promise.all(promList).then(function () {
                                // if the download was aborted:
                                if (abortSignal.aborted ) {
                                    console.log('[XSLT] [final Promise] Cancel button was clicked');
                                    showMessage("Download canceled by user (any already completed downloads were saved)", 'warning');
                                } else if (dlError) {
                                    console.log('[XSLT] [final Promise] Error during downloading!');
                                    errorProgress();
                                } else {  // otherwise we finished normally
                                    console.log('[XSLT] [final Promise] All downloads finished');
                                    finishProgress();
                                    showMessage("Finished downloading all files!", 'success');
                                }
                                hideExtraMessage();
                                $(window).unbind('beforeunload');
                                $('#btn-cancel-row').slideUp();
                                $('#progressbar-row').slideUp();
                                $('button.dl-btns').removeClass('disabled');
                                filelist_dt.select.style('os');
                                    
                            });
                    }};
                    
                    // https://stackoverflow.com/a/14919494/1435788
                    function humanFileSize(bytes, si) {
                        var thresh = si ? 1000 : 1024;
                        if(Math.abs(bytes) < thresh) {
                            return bytes + ' B';
                        }
                        var units = si
                            ? ['kB','MB','GB','TB','PB','EB','ZB','YB']
                            : ['KiB','MiB','GiB','TiB','PiB','EiB','ZiB','YiB'];
                        var u = -1;
                        do {
                            bytes /= thresh;
                            ++u;
                        } while(Math.abs(bytes) >= thresh && u < units.length - 1);
                        return bytes.toFixed(1)+' '+units[u];
                    }
                    
                    //
                    // get the size of a download for a url
                    // @param {String} url : the URLs of the data file to query
                    // @param {Boolean} update_table: whether the download size should be updated in the table or not (only on the first run)
                    //
                    async function get_url_size(url) {
                        let res = await fetch(url, {method:'HEAD'})
                        contentlength = Number(res.headers.get('content-length'));
                        return {'url': url, 'size': contentlength};
                    }
                    
                    window.file_sizes = {};
                    //
                    // get the size of a group of URLs and display it to user
                    // @param {Array} data_urls : the URLs of the data files to query
                    // @param {Array} json_urls : the URLs of the json files to query
                    // @param {String} type : one of ['initial', 'select'] whether this is the 'initial' data size query or not (when page first loads)
                    //
                    function showDownloadSize(data_urls, json_urls, type) {
                        resetMessage();
                        showMessage('Calculating download size...', 'info');
                        
                        // combinedObject will have items [data_url, json_url]
                        var combinedObject = data_urls.map(function(e, i) {
                            return [e, json_urls[i]];
                        });
                        // combinedArray will be of type array, so it can looped through with forEach
                        var combinedArray = $.map(combinedObject, function(value, index) {
                            return [value];
                        });
                        var total_size = 0;
                        promList = [];
                        sizeList = [];
                        combinedArray.forEach(function (item, index) {
                            this_data_url = item[0];
                            this_json_url = item[1];
                            // if we've already cached this file's size, just use that instead of fetching again
                            if (this_data_url in window.file_sizes) {
                                promList.push(Promise.resolve());
                                let this_data_size = window.file_sizes[this_data_url]
                                total_size += this_data_size;
                                sizeList.push({name: this_data_url,
                                               size: this_data_size});
                            } else {
                                data_prom = get_url_size(this_data_url);
                                promList.push(data_prom);
                                data_prom.then(res => {
                                    total_size += res.size
                                    sizeList.push({name: res.url,
                                                   size: res.size}); 
                                });
                            }
                            // if we've already cached this file's size, just use that instead of fetching again
                            if (this_json_url in window.file_sizes) {
                                promList.push(Promise.resolve());
                                let this_json_size = window.file_sizes[this_json_url];
                                total_size += this_json_size
                                sizeList.push({name: this_json_url,
                                               size: this_json_size});
                            } else {
                                json_prom = get_url_size(this_json_url);
                                promList.push(json_prom);
                                json_prom.then(res => {
                                    total_size += res.size
                                    sizeList.push({name: res.url,
                                                   size: res.size});
                                });
                            }
                        });
                        
                        Promise.all(promList).then(function() {
                            var human_dl_size = humanFileSize(total_size);
                            window.total_size = total_size;
                            window.human_dl_size = human_dl_size;
                            sizeList.map(function(v, i){
                                window.file_sizes[v['name']] = v['size']})
                            // if this is the initial run, update the filelisting table with sizes:    
                            if ( type === 'initial' ) {
                                filelist_dt.rows().every( function (rowIdx,tableLoop,rowLoop) {
                                    var d = this.data();
                                    var a = d.data_dl;
                                    var url = $(a)[0].href
                                    // use datatables cell API to set this row's 'size' column to the human file size:
                                    this.cell(rowIdx, 'size:name').data(humanFileSize(window.file_sizes[url]));
                                });
                            }
                            let msg = (type === 'initial' ? 
                                       'Total size of all datasets: ' :
                                       'Total download size: ')
                            showMessage(msg + human_dl_size + '.', 'info');
                        });
                    }


                    
                    var d = new Date($('span.list-record-date').text());
                    var ye = new Intl.DateTimeFormat('en', { year: 'numeric' }).format(d);
                    var mo = new Intl.DateTimeFormat('en', { month: '2-digit' }).format(d);
                    var da = new Intl.DateTimeFormat('en', { day: '2-digit' }).format(d);
                    var record_title = $('span#xmlName').text();
                    var zip_title = record_title.replace('.xml', '.zip');
                    var record_header = 'NexusLIMS Experiment: ' + $('span.list-record-title').text() + '\n' +
                                        'Instrument: ' + $('span#instr-badge').text() + '\n' + 
                                        'Experimenter: ' + $('span.list-record-experimenter').text() + '\n' + 
                                        'Date: ' + $('span.list-record-date').text();
                    
                    // DataTables for filelist-modal table
                    var filelist_dt = $('table#filelist-table').DataTable({
                        dom: "<'row'<'col-sm-6'f><'col-sm-6'p>><'row'<'#button-col.col-sm-12 text-center'B>><'row'<'col-sm-12't>><'#filelist_info_row.row'<'col-sm-12'i>>",
                        ordering: false,
                        buttons: [
                            { 
                                extend: 'selectAll',
                                className: 'btn-select-all dl-btns',
                                text: "<i class='fa fa-check-square menu-fa'/> Select all"
                            },
                            { 
                                extend: 'selectNone',
                                className: 'btn-select-none dl-btns',
                                text: "<i class='fa fa-square-o menu-fa'/> Select none"
                            },
                            {
                                text: "<i class='fa fa-archive menu-fa'/> Download all as .zip",
                                className: 'btn-dl-all dl-btns',
                                action: function ( e, dt, node, config ) {
                                    var data_urls = dt.rows().data().map(x => $(x.data_dl).attr('href'));
                                    var json_urls = dt.rows().data().map(x => $(x.json_dl).attr('href'));                                    
                                    var paths = dt.rows().data().map(x => $(x.path).text());  
                                    $('button.dl-btns').addClass('disabled');
                                    filelist_dt.select.style('api');
                                    downloadFn(data_urls, json_urls, paths, zip_title);
                                },
                                attr:  {
                                    'data-toggle': 'tooltip',
                                    'data-placement': 'top',
                                    'data-html': true,
                                    'title': 'Warning! This may take a significant amount of time depending on the number of files'
                                }
                            },
                            {
                                extend: 'selected',
                                text: "<i class='fa fa-file-archive-o menu-fa'/> Download selected as .zip",
                                attr:  {
                                    'data-toggle': 'tooltip',
                                    'data-placement': 'top',
                                    'data-html': true,
                                    'title': 'Warning! This may take a significant amount of time depending on the number of files'
                                },
                                className: 'btn-dl-selected dl-btns',
                                action: function ( e, dt, node, config ) {
                                    var data_urls = dt.rows({selected:true}).data().map(x => $(x.data_dl).attr('href'));
                                    var json_urls = dt.rows({selected:true}).data().map(x => $(x.json_dl).attr('href'));                                    
                                    var paths = dt.rows({selected:true}).data().map(x => $(x.path).text());  
                                    $('button.dl-btns').addClass('disabled');
                                    filelist_dt.select.style('api');
                                    downloadFn(data_urls, json_urls, 
                                               paths, zip_title);
                                }
                            }],
                        select: {
                            style:    'os',
                            //selector: 'td:first-child'
                        },
                        columnDefs: [ 
                            { data: 'checkbox', orderable: false, width: '1em',
                              className: 'select-checkbox', targets: 0 },
                            // give each column a "data" attribute so we can reference them by name
                            { data: 'name', name: 'name', targets: 1 },
                            { data: 'path', name: 'path', targets: 2 },
                            { data: 'size', name: 'size', width: '3em', targets: 3 },
                            { data: 'type', name: 'type', targets: 4 },
                            { data: 'json_dl', name: 'json_dl', width: '3em', targets: 5 },
                            { data: 'data_dl', name: 'data_dl', width: '3em', targets: 6 },
                        ],
                        language: {
                            info: "Showing _START_ to _END_ of _TOTAL_ datasets",
                            paginate: {
                                previous: "<i class='fa fa-angle-double-left'></i>",
                                next: "<i class='fa fa-angle-double-right'></i>"
                            },
                            select: {
                                rows: {
                                    0: "",
                                    _: "%d datasets selected",
                                    1: "1 dataset selected"
                                }
                            },
                        },
                    });
                    // When table is first made, get all file sizes:
                    showDownloadSize(
                        filelist_dt.rows().data().map(x => $(x.data_dl).attr('href')),
                        filelist_dt.rows().data().map(x => $(x.json_dl).attr('href')),
                        'initial'
                    );

                    
                    // Event listener to calculate download size on selection
                    filelist_dt.on( 'select', function ( e, dt, items ) {
                        var data_urls = dt.rows({selected:true}).data().map(x => $(x.data_dl).attr('href'));
                        var json_urls = dt.rows({selected:true}).data().map(x => $(x.json_dl).attr('href'));
                        showDownloadSize(data_urls, json_urls, 'select');
                    });
                    filelist_dt.on( 'deselect', function ( e, dt, items ) {
                        var data_urls = dt.rows({selected:true}).data().map(x => $(x.data_dl).attr('href'));
                        var json_urls = dt.rows({selected:true}).data().map(x => $(x.json_dl).attr('href'));
                        showDownloadSize(data_urls, json_urls, 'select');
                    });
                   
                                        
                    var buttonCommon = {
                        exportOptions: {
                            format: {
                                body: function ( data, row, column, node ) {
                                    // Make path column include root path
                                    if ( column === 2 ){
                                        return window.rootPath + $(data).text().replace('/','');
                                    } else if ( column === 5 || column === 6 ) {
                                        return $(data).attr('href').replace('mmfnexus//','mmfnexus/');;
                                    } else {
                                        return data;
                                    }
                                }
                            }
                        }
                    };                                        
                                        
                    // Add second group of buttons for export
                    new $.fn.dataTable.Buttons( filelist_dt, {
                        buttons: [
                            $.extend( true, {}, buttonCommon, {
                                extend: 'copy',
                                title: record_title,
                                messageTop: record_header,
                                text: "<i class='fa fa-copy menu-fa'/> Copy"
                            }),
                            $.extend( true, {}, buttonCommon, {
                                extend: 'csv',
                                title: record_title,
                                messageTop: record_header,
                                text: "<i class='fa fa-file-code-o menu-fa'/> CSV"
                            }),
                            $.extend( true, {}, buttonCommon, {
                                extend: 'excel',
                                title: record_title,
                                messageTop: record_header,
                                text: "<i class='fa fa-file-excel-o menu-fa'/> Excel"
                            }),
                            $.extend( true, {}, buttonCommon, {
                                extend: 'print',
                                title: record_title,
                                exportOptions: {
                                    columns: [ 0, 1, 2, 3, 4 ]
                                },
                                messageTop: function () {
                                    // replace newlines with html break:
                                    return record_header.split("\n").join("<br/>");
                                },
                                text: "<i class='fa fa-print menu-fa'/> Print"
                            })
                        ]
                    });
                    
                    // Explicitly insert a row containing the second group after the first group's row:
                    var first_btn_row = filelist_dt.buttons( 0, null ).container().closest('.row');
                    first_btn_row.after(
                        '<div class="row"><div id="button-col" class="col-sm-12 text-center"><div id="second-btn-group" class="dt-buttons btn-group"></div></div></div>'
                    );
                    filelist_dt.buttons( 1, null ).container().appendTo(
                        $('#second-btn-group')
                    );
                    
                    // move progressbar row and dl-results row to after buttons
                    $('#progressbar-row').detach().insertAfter($('#second-btn-group').closest('.row'));
                    $('#dl-result-row').detach().insertAfter($('#progressbar-row'));
                    $('#dl-extra-row').detach().insertBefore($('#dl-result-row'));
                    $('#btn-cancel-row').detach().insertBefore($('#progressbar-row'));
                    
                    // hide these rows by default
                    $('#progressbar-row').hide();
                    $('#dl-result-row').hide();
                    $('#dl-extra-row').hide();
                    $('#btn-cancel-row').hide();
                    
                    // Make sidebar visible after everything is done loading:
                    $('.sidebar').first().css('visibility', 'visible');
                    // Fade out the loading screen
                    $('#loading').fadeOut('slow');
                });
            
                ]]>
            </script>
        </div>
    </xsl:template>

    <!--
      - Format a date given in yyyy-mm-dd format to a text-based format
      - e.g. "2019-10-04" becomes "October 4, 2019"
      - @param date   the date to parse
      -->
    <xsl:template name="localize-date">
        <xsl:param name="date"/>
        <xsl:variable name="month-num">
            <xsl:call-template name="tokenize-select">
                <xsl:with-param name="text">
                    <xsl:value-of select="$date"/>
                </xsl:with-param>
                <xsl:with-param name="delim" select="'-'"/>
                <xsl:with-param name="i" select="2"/>
            </xsl:call-template>
        </xsl:variable>
        
        <!-- The 'for-each document' bit is required because keys only work in the context of the current
                 document in XSLT 1.0 (see https://stackoverflow.com/a/35327827/1435788) -->
        <xsl:for-each select="document('')">
            <xsl:value-of select="key('lookup.date.month', $month-num)"/>
        </xsl:for-each>
        <xsl:text> </xsl:text>
        <xsl:call-template name="tokenize-select">
            <xsl:with-param name="text">
                <xsl:value-of select="$date"/>
            </xsl:with-param>
            <xsl:with-param name="delim" select="'-'"/>
            <xsl:with-param name="i" select="3"/>
        </xsl:call-template>
        <xsl:text>, </xsl:text>
        <xsl:call-template name="tokenize-select">
            <xsl:with-param name="text">
                <xsl:value-of select="$date"/>
            </xsl:with-param>
            <xsl:with-param name="delim" select="'-'"/>
            <xsl:with-param name="i" select="1"/>
        </xsl:call-template>
    </xsl:template>

    <!--
      - split a string by a given delimiter and then select out a given
      - element
      - @param text   the text to split
      - @param delim  the delimiter to split by (default: a single space)
      - @param i      the number of the element in the split array desired,
      -               where 1 is the first element (default: 1)
      -->
    <xsl:template name="tokenize-select">
      <xsl:param name="text"/>
      <xsl:param name="delim" select="' '"/>
      <xsl:param name="i" select="1"/>

      <xsl:choose>
      
        <!-- we want the first element; we can deliver it  -->
        <xsl:when test="$i=1">
          <xsl:choose>
            <xsl:when test="contains($text,$delim)">
              <xsl:value-of select="substring-before($text,$delim)"/>
            </xsl:when>
            <xsl:otherwise>
              <xsl:value-of select="$text"/>
            </xsl:otherwise>
          </xsl:choose>
        </xsl:when>

        <!-- should not happen -->
        <xsl:when test="$i &lt;= 1"/>

        <!-- need an element that's not first one; strip off the first element
             and recurse into this function -->
        <xsl:otherwise>
          <xsl:call-template name="tokenize-select">
            <xsl:with-param name="text">
              <xsl:value-of select="substring-after($text,$delim)"/>
            </xsl:with-param>
            <xsl:with-param name="delim" select="$delim"/>
            <xsl:with-param name="i" select="$i - 1"/>
          </xsl:call-template>
        </xsl:otherwise>
        
      </xsl:choose>
    </xsl:template>
    
    <xsl:template name="get-file-extension">
        <xsl:param name="path"/>
        <xsl:choose>
            <xsl:when test="contains($path, '/')">
                <xsl:call-template name="get-file-extension">
                    <xsl:with-param name="path" select="substring-after($path, '/')"/>
                </xsl:call-template>
            </xsl:when>
            <xsl:when test="contains($path, '.')">
                <xsl:call-template name="TEMP">
                    <xsl:with-param name="x" select="substring-after($path, '.')"/>
                </xsl:call-template>
            </xsl:when>
            <xsl:otherwise>
                <xsl:text>No extension</xsl:text>
            </xsl:otherwise>
        </xsl:choose>
    </xsl:template>
    
    <xsl:template name="TEMP">
        <xsl:param name="x"/>
        
        <xsl:choose>
            <xsl:when test="contains($x, '.')">
                <xsl:call-template name="TEMP">
                    <xsl:with-param name="x" select="substring-after($x, '.')"/>
                </xsl:call-template>
            </xsl:when>
            <xsl:otherwise>
                <xsl:element name="ext">
                    <xsl:value-of select="$x"/><xsl:text> </xsl:text>
                </xsl:element>
            </xsl:otherwise>
        </xsl:choose>
    </xsl:template>
    
    <xsl:template name="dedup-list">
        <!-- Cribbed from https://www.oxygenxml.com/archives/xsl-list/200412/msg00888.html -->
        <xsl:param name="input"/>
        <xsl:param name="to-keep"/>
        <xsl:choose>
            <!-- Our string contains a space, so there are more values to process -->
            <xsl:when test="contains($input, ' ')">
                <!-- Value to test is substring-before -->
                <xsl:variable name="firstWord" select="substring-before($input, ' ')"/>
                
                <xsl:choose>
                    <xsl:when test="not(contains($to-keep, $firstWord))">
                        <xsl:variable name="newString">
                            <xsl:choose>
                                <xsl:when test="string-length($to-keep) = 0">
                                    <xsl:value-of select="$firstWord"/>
                                </xsl:when>
                                <xsl:otherwise>
                                    <xsl:value-of select="$to-keep"/>
                                    <xsl:text> </xsl:text>
                                    <xsl:value-of select="$firstWord"/>
                                </xsl:otherwise>
                            </xsl:choose>
                        </xsl:variable>
                        <xsl:call-template name="dedup-list">
                            <xsl:with-param name="input" select="substring-after($input, ' ')"/>
                            <xsl:with-param name="to-keep" select="$newString"/>
                        </xsl:call-template>
                    </xsl:when>
                    <xsl:otherwise>
                        <xsl:call-template name="dedup-list">
                            <xsl:with-param name="input" select="substring-after($input, ' ')"/>
                            <xsl:with-param name="to-keep" select="$to-keep"/>
                        </xsl:call-template>
                    </xsl:otherwise>
                </xsl:choose>
            </xsl:when>
            <xsl:otherwise>
                <xsl:choose>
                    <xsl:when test="string-length($to-keep) = 0">
                        <xsl:value-of select="$input"/>
                    </xsl:when>
                    <xsl:otherwise>
                        <xsl:choose>
                            <xsl:when test="contains($to-keep, $input)">
                                <xsl:value-of select="$to-keep"/>
                            </xsl:when>
                            <xsl:otherwise>
                                <xsl:value-of select="$to-keep"/>
                                <xsl:text> </xsl:text>
                                <xsl:value-of select="$input"/>
                            </xsl:otherwise>
                        </xsl:choose>
                    </xsl:otherwise>
                </xsl:choose>
            </xsl:otherwise>
        </xsl:choose>
    </xsl:template>
    
    <xsl:template name="extensions-to-badges">
        <xsl:param name="input"/>
        <xsl:param name="global-count" select="'false'"/>
        <xsl:choose>
            <!-- Our string contains a space, so there are more values to process -->
            <xsl:when test="contains($input, ' ')">
                <xsl:call-template name="extensions-to-badges">
                    <xsl:with-param name="input" select="substring-before($input, ' ')"></xsl:with-param>
                    <xsl:with-param name="global-count" select="$global-count"/>
                </xsl:call-template>
                <xsl:call-template name="extensions-to-badges">
                    <xsl:with-param name="input" select="substring-after($input, ' ')"></xsl:with-param>
                    <xsl:with-param name="global-count" select="$global-count"/>
                </xsl:call-template>
            </xsl:when>
            <xsl:otherwise>
                <span style="white-space:nowrap;">
                    <xsl:attribute name="data-toggle">tooltip</xsl:attribute>
                    <xsl:attribute name="data-placement">bottom</xsl:attribute>
                    <xsl:choose>
                        <xsl:when test="$input = 'dm3'">
                            <xsl:attribute name="title">Gatan DigitalMicrograph file (v3)</xsl:attribute>
                        </xsl:when>
                        <xsl:when test="$input = 'dm4'">
                            <xsl:attribute name="title">Gatan DigitalMicrograph file (v4)</xsl:attribute>
                        </xsl:when>
                        <xsl:when test="$input = 'tif'">
                            <xsl:attribute name="title">Tiff-format image</xsl:attribute>
                        </xsl:when>
                        <xsl:when test="$input = 'ser'">
                            <xsl:attribute name="title">FEI .ser file</xsl:attribute>
                        </xsl:when>
                        <xsl:when test="$input = 'emi'">
                            <xsl:attribute name="title">FEI .emi file</xsl:attribute>
                        </xsl:when>
                        <xsl:otherwise>
                            <xsl:attribute name="title">File extension</xsl:attribute>
                        </xsl:otherwise>
                    </xsl:choose>
                    <span class="badge-left badge list-record-badge">
                        <!-- count the number of dataset locations that end with this extension -->
                        <xsl:choose>
                            <xsl:when test="$global-count = 'true'">
                                <xsl:value-of select="count(//dataset/location[$input = substring(., string-length() - string-length($input) + 1)])"/>                                
                            </xsl:when>
                            <xsl:otherwise>
                                <xsl:value-of select="count(dataset/location[$input = substring(., string-length() - string-length($input) + 1)])"/>
                            </xsl:otherwise>
                        </xsl:choose>
                    </span>
                    <span class="badge-right badge list-record-badge">
                        <xsl:value-of select="$input"/>
                    </span>
                </span>
            </xsl:otherwise>
        </xsl:choose>
    </xsl:template>
    
    <xsl:template name="substring-after-last">
        <xsl:param name="string"/>
        <xsl:param name="char"/>
        
        <xsl:choose>
            <xsl:when test="contains($string, $char)">
                <xsl:call-template name="substring-after-last">
                    <xsl:with-param name="string" select="substring-after($string, $char)"/>
                    <xsl:with-param name="char" select="$char"/>
                </xsl:call-template>
            </xsl:when>
            <xsl:otherwise>
                <xsl:value-of select="$string"/>
            </xsl:otherwise>
        </xsl:choose>
    </xsl:template>
    
    <xsl:template name="get-path-of-file">
        <xsl:param name="absolute_filename"/>
        <xsl:variable name="just-filename">
            <xsl:call-template name="substring-after-last">
                <xsl:with-param name="char">/</xsl:with-param>
                <xsl:with-param name="string"><xsl:value-of select="$absolute_filename"/></xsl:with-param>
            </xsl:call-template>
        </xsl:variable>
        
        <xsl:value-of select="substring($absolute_filename, 0, string-length($absolute_filename) - string-length($just-filename))"/>
    </xsl:template>
    
    <xsl:template name="help-tip">
        <xsl:param name="tip-text"/>
        <xsl:param name="tip-placement" select='"right"'></xsl:param>
        <xsl:element name="sup">
            <xsl:attribute name="class">help-tip</xsl:attribute>
            <xsl:attribute name="data-toggle">tooltip</xsl:attribute>
            <xsl:attribute name="data-placement"><xsl:value-of select="$tip-placement"/></xsl:attribute>
            <xsl:attribute name="title"><xsl:value-of select="$tip-text"/></xsl:attribute>
            <i class='fa fa-question-circle'/>
        </xsl:element>
    </xsl:template>
    
    <xsl:template name="warning-tip">
        <xsl:param name="tip-text"/>
        <xsl:param name="tip-placement" select='"right"'></xsl:param>
        <xsl:element name="sup">
            <xsl:attribute name="class">warning-tip</xsl:attribute>
            <xsl:attribute name="data-toggle">tooltip</xsl:attribute>
            <xsl:attribute name="data-placement"><xsl:value-of select="$tip-placement"/></xsl:attribute>
            <xsl:attribute name="title"><xsl:value-of select="$tip-text"/></xsl:attribute>
            <i class='fa fa-exclamation-triangle'/>
        </xsl:element>
    </xsl:template>
    
    <xsl:template name="get-calendar-link">
        <xsl:param name="instrument"/>
        <xsl:for-each select="document('')">
            <xsl:value-of select="$sharepointBaseUrl"/>
            <xsl:value-of select="key('lookup.instrument.url', $instrument)"/>calendar.aspx</xsl:for-each>
    </xsl:template>
    
    <xsl:template name="get-calendar-event-link">
        <xsl:param name="instrument"/>
        <xsl:param name="event-id"></xsl:param>
        <xsl:for-each select="document('')">
            <xsl:value-of select="$sharepointBaseUrl"/>
            <xsl:value-of select="key('lookup.instrument.url', $instrument)"/>DispForm.aspx?ID=<xsl:value-of select="$event-id"/></xsl:for-each>
    </xsl:template>
    
    <xsl:template name="parse-activity-contents">
        <xsl:choose>
            <xsl:when test="setup/param[@name='Data Type']">
                <xsl:call-template name="string-replace-all">
                    <xsl:with-param name="text" select="setup/param[@name='Data Type']/text()"/>
                    <xsl:with-param name="replace" select="'_'" />
                    <xsl:with-param name="by" select="' '" />
                </xsl:call-template>
            </xsl:when>
            <xsl:otherwise>
                <xsl:variable name="this-aa-data-types">
                    <xsl:for-each select="./dataset/meta[@name='Data Type']"><xsl:value-of select="."/><xsl:text> </xsl:text></xsl:for-each>
                </xsl:variable>
                <xsl:variable name="deduped-data-types">
                    <xsl:call-template name="dedup-list">
                        <xsl:with-param name="input">
                            <xsl:value-of select="$this-aa-data-types"/>
                        </xsl:with-param>
                    </xsl:call-template>
                </xsl:variable>
                <xsl:variable name="comma-separated-list">
                    <xsl:call-template name="string-replace-all">
                        <xsl:with-param name="text" select="$deduped-data-types"/>
                        <xsl:with-param name="replace" select="' '" />
                        <xsl:with-param name="by" select="', '" />
                    </xsl:call-template>
                </xsl:variable>
                <xsl:call-template name="string-replace-all">
                    <xsl:with-param name="text" select="$comma-separated-list"/>
                    <xsl:with-param name="replace" select="'_'" />
                    <xsl:with-param name="by" select="' '" />
                </xsl:call-template>
            </xsl:otherwise>
        </xsl:choose>
    </xsl:template>
    
    <!-- Taken from http://geekswithblogs.net/Erik/archive/2008/04/01/120915.aspx -->
    <xsl:template name="string-replace-all">
        <xsl:param name="text" />
        <xsl:param name="replace" />
        <xsl:param name="by" />
        <xsl:choose>
            <xsl:when test="contains($text, $replace)">
                <xsl:value-of select="substring-before($text,$replace)" />
                <xsl:value-of select="$by" />
                <xsl:call-template name="string-replace-all">
                    <xsl:with-param name="text"
                        select="substring-after($text,$replace)" />
                    <xsl:with-param name="replace" select="$replace" />
                    <xsl:with-param name="by" select="$by" />
                </xsl:call-template>
            </xsl:when>
            <xsl:otherwise>
                <xsl:value-of select="$text" />
            </xsl:otherwise>
        </xsl:choose>
    </xsl:template>
    
    <xsl:template name="strip-tags">
        <xsl:param name="text"/>
        <xsl:comment>From https://ehikioya.com/remove-html-tags-xsl-value/</xsl:comment>
        <xsl:choose>
            <xsl:when test="contains($text, '&lt;')">
                <xsl:value-of select="substring-before($text, '&lt;')"/>
                <xsl:call-template name="strip-tags">
                    <xsl:with-param name="text" select="substring-after($text, '&gt;')"/>
                </xsl:call-template>
            </xsl:when>
            <xsl:otherwise>
                <xsl:value-of select="$text"/>
            </xsl:otherwise>
        </xsl:choose>
    </xsl:template>
    
</xsl:stylesheet><|MERGE_RESOLUTION|>--- conflicted
+++ resolved
@@ -3,15 +3,10 @@
     xmlns:nx="https://data.nist.gov/od/dm/nexus/experiment/v1.0"
     version="1.0">
     <xsl:output method="html" indent="yes" encoding="UTF-8"/>
-<<<<<<< HEAD
-    
-    <xsl:param name="xmlName" select="''"/>
-=======
 
     
     <xsl:param name="xmlName" select="''"/>
     <!-- 
->>>>>>> c0eedcd7
     <xsl:variable name="datasetBaseUrl">https://***REMOVED***/mmfnexus/</xsl:variable>
     <xsl:variable name="previewBaseUrl">https://***REMOVED***/nexusLIMS/mmfnexus/</xsl:variable> 
     
